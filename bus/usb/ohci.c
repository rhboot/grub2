--- conflicted
+++ resolved
@@ -27,10 +27,7 @@
 #include <grub/cpu/io.h>
 #include <grub/time.h>
 #include <grub/cs5536.h>
-<<<<<<< HEAD
-=======
 #include <grub/loader.h>
->>>>>>> 11493fe3
 
 struct grub_ohci_hcca
 {
@@ -204,11 +201,7 @@
   if (! o)
     return 1;
 
-<<<<<<< HEAD
-  o->iobase = grub_pci_device_map_range (dev, base, 0x100);
-=======
   o->iobase = grub_pci_device_map_range (dev, base, 0x800);
->>>>>>> 11493fe3
 
   grub_dprintf ("ohci", "base=%p\n", o->iobase);
 
@@ -224,13 +217,6 @@
   grub_dprintf ("ohci", "OHCI revision=0x%02x\n", revision & 0xFF);
   if ((revision & 0xFF) != 0x10)
     goto fail;
-
-<<<<<<< HEAD
-  grub_ohci_writereg32 (o, GRUB_OHCI_REG_RHUBA,
-			(grub_ohci_readreg32 (o, GRUB_OHCI_REG_RHUBA)
-			 & ~GRUB_OHCI_RHUB_PORT_POWER_MASK)
-			| GRUB_OHCI_RHUB_PORT_ALL_POWERED);
-=======
 
   {
     grub_uint32_t control;
@@ -273,7 +259,6 @@
 	/* We can setup OHCI. */
       }  
   }
->>>>>>> 11493fe3
 
   /* Suspend the OHCI by issuing a reset.  */
   grub_ohci_writereg32 (o, GRUB_OHCI_REG_CMDSTATUS, 1); /* XXX: Magic.  */
@@ -290,10 +275,7 @@
 			GRUB_OHCI_PERIODIC_START);
 
   /* Setup the HCCA.  */
-<<<<<<< HEAD
-=======
   o->hcca->donehead = 0;
->>>>>>> 11493fe3
   grub_ohci_writereg32 (o, GRUB_OHCI_REG_HCCA, o->hcca_addr);
   grub_dprintf ("ohci", "OHCI HCCA\n");
 
@@ -422,12 +404,9 @@
   token |= toggle << 24;
   token |= 1 << 25;
 
-<<<<<<< HEAD
-=======
   /* Set "Not accessed" error code */
   token |= 15 << 28;
 
->>>>>>> 11493fe3
   buffer = data;
   buffer_end = buffer + size - 1;
 
@@ -569,24 +548,9 @@
       {
 	grub_dprintf ("ohci", "add to bulk list\n");
 
-<<<<<<< HEAD
-	status = grub_ohci_readreg32 (o, GRUB_OHCI_REG_CMDSTATUS);
-	control = grub_ohci_readreg32 (o, GRUB_OHCI_REG_CONTROL);
-
-	/* Disable the Control and Bulk lists.  */
-	control &= ~(3 << 4);
-	grub_ohci_writereg32 (o, GRUB_OHCI_REG_CONTROL, control);
-
-	/* Clear BulkListFilled.  */
-	status &= ~(1 << 2);
-	grub_ohci_writereg32 (o, GRUB_OHCI_REG_CMDSTATUS, status);
-
-	grub_ohci_writereg32 (o, GRUB_OHCI_REG_BULKHEAD, ed_addr);
-=======
 	/* Set BulkList Head and Current */
 	grub_ohci_writereg32 (o, GRUB_OHCI_REG_BULKHEAD, ed_addr);
 	grub_ohci_writereg32 (o, GRUB_OHCI_REG_BULKCURR, 0);
->>>>>>> 11493fe3
 
 	/* Enable the Bulk list.  */
 	control = grub_ohci_readreg32 (o, GRUB_OHCI_REG_CONTROL);
@@ -603,27 +567,9 @@
 
     case GRUB_USB_TRANSACTION_TYPE_CONTROL:
       {
-<<<<<<< HEAD
-	grub_dprintf ("ohci", "add to control list\n");
-	status = grub_ohci_readreg32 (o, GRUB_OHCI_REG_CMDSTATUS);
-	control = grub_ohci_readreg32 (o, GRUB_OHCI_REG_CONTROL);
-
-	/* Disable the Control and Bulk lists.  */
-	control &= ~(3 << 4);
-	grub_ohci_writereg32 (o, GRUB_OHCI_REG_CONTROL, control);
-
-	/* Clear ControlListFilled.  */
-	status &= ~(1 << 1);
-	grub_ohci_writereg32 (o, GRUB_OHCI_REG_CMDSTATUS, status);
-
-	grub_ohci_writereg32 (o, GRUB_OHCI_REG_CONTROLHEAD, ed_addr);
-	grub_ohci_writereg32 (o, GRUB_OHCI_REG_CONTROLHEAD+1,
-			      ed_addr);
-=======
 	/* Set ControlList Head and Current */
 	grub_ohci_writereg32 (o, GRUB_OHCI_REG_CONTROLHEAD, ed_addr);
 	grub_ohci_writereg32 (o, GRUB_OHCI_REG_CONTROLCURR, 0);
->>>>>>> 11493fe3
 
 	/* Enable the Control list.  */
 	control |= 1 << 4;
@@ -699,16 +645,6 @@
     {
       grub_uint32_t td_err_addr;
       grub_uint8_t errcode;
-<<<<<<< HEAD
-      grub_ohci_td_t tderr;
-      grub_uint32_t td_err_addr;
-
-      td_err_addr = grub_ohci_readreg32 (o, GRUB_OHCI_REG_DONEHEAD);
-
-      tderr = (grub_ohci_td_t) ((char *) td_list
-				+ (td_err_addr - td_list_addr));
-      errcode = tderr->token >> 28;
-=======
       grub_ohci_td_t tderr = NULL;
 
       td_err_addr = (grub_ohci_readreg32 (o, GRUB_OHCI_REG_DONEHEAD) & ~0xf);
@@ -722,7 +658,6 @@
  
       errcode = grub_le_to_cpu32 (tderr->token) >> 28;      
       grub_dprintf ("ohci", "OHCI errcode=0x%02x\n", errcode);
->>>>>>> 11493fe3
 
       switch (errcode)
 	{
