/*
 *  GRUB  --  GRand Unified Bootloader
 *  Copyright (C) 2002,2003,2005,2007,2008,2009  Free Software Foundation, Inc.
 *
 *  GRUB is free software: you can redistribute it and/or modify
 *  it under the terms of the GNU General Public License as published by
 *  the Free Software Foundation, either version 3 of the License, or
 *  (at your option) any later version.
 *
 *  GRUB is distributed in the hope that it will be useful,
 *  but WITHOUT ANY WARRANTY; without even the implied warranty of
 *  MERCHANTABILITY or FITNESS FOR A PARTICULAR PURPOSE.  See the
 *  GNU General Public License for more details.
 *
 *  You should have received a copy of the GNU General Public License
 *  along with GRUB.  If not, see <http://www.gnu.org/licenses/>.
 */

#include <grub/term.h>
#include <grub/err.h>
#include <grub/mm.h>
#include <grub/misc.h>
#include <grub/env.h>
#include <grub/time.h>

struct grub_term_output *grub_term_outputs_disabled;
struct grub_term_input *grub_term_inputs_disabled;
struct grub_term_output *grub_term_outputs;
struct grub_term_input *grub_term_inputs;

void (*grub_term_poll_usb) (void) = NULL;

/* Put a Unicode character.  */
static void
grub_putcode_dumb (grub_uint32_t code,
		   struct grub_term_output *term)
{
  struct grub_unicode_glyph c =
    {
      .base = code,
      .variant = 0,
      .attributes = 0,
      .ncomb = 0,
      .combining = 0,
      .estimated_width = 1
    };

  if (code == '\t' && term->getxy)
    {
      int n;

      n = 8 - ((term->getxy (term) >> 8) & 7);
      while (n--)
	grub_putcode_dumb (' ', term);

      return;
    }

  (term->putchar) (term, &c);
  if (code == '\n')
    grub_putcode_dumb ('\r', term);
}

static void
grub_xputs_dumb (const char *str)
{
  for (; *str; str++)
    {
      grub_term_output_t term;
      grub_uint32_t code = *str;
      if (code > 0x7f)
	code = '?';

      FOR_ACTIVE_TERM_OUTPUTS(term)
	grub_putcode_dumb (code, term);
    }
}

void (*grub_xputs) (const char *str) = grub_xputs_dumb;

int
grub_getkey (void)
{
  grub_term_input_t term;

  grub_refresh ();

  while (1)
    {
      if (grub_term_poll_usb)
	grub_term_poll_usb ();

      FOR_ACTIVE_TERM_INPUTS(term)
      {
	int key = term->checkkey (term);
	if (key != -1)
	  return term->getkey (term);
      }

      grub_cpu_idle ();
    }
}

int
grub_checkkey (void)
{
  grub_term_input_t term;

  if (grub_term_poll_usb)
    grub_term_poll_usb ();

  FOR_ACTIVE_TERM_INPUTS(term)
  {
    int key = term->checkkey (term);
    if (key != -1)
      return key;
  }

  return -1;
}

<<<<<<< HEAD
=======
int
grub_getkeystatus (void)
{
  int status = 0;
  grub_term_input_t term;

  if (grub_term_poll_usb)
    grub_term_poll_usb ();

  FOR_ACTIVE_TERM_INPUTS(term)
  {
    if (term->getkeystatus)
      status |= term->getkeystatus (term);
  }

  return status;
}

>>>>>>> 14053555
void
grub_refresh (void)
{
  struct grub_term_output *term;

  FOR_ACTIVE_TERM_OUTPUTS(term)
    grub_term_refresh (term);
}<|MERGE_RESOLUTION|>--- conflicted
+++ resolved
@@ -119,27 +119,6 @@
   return -1;
 }
 
-<<<<<<< HEAD
-=======
-int
-grub_getkeystatus (void)
-{
-  int status = 0;
-  grub_term_input_t term;
-
-  if (grub_term_poll_usb)
-    grub_term_poll_usb ();
-
-  FOR_ACTIVE_TERM_INPUTS(term)
-  {
-    if (term->getkeystatus)
-      status |= term->getkeystatus (term);
-  }
-
-  return status;
-}
-
->>>>>>> 14053555
 void
 grub_refresh (void)
 {
