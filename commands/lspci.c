/* lspci.c - List PCI devices.  */
/*
 *  GRUB  --  GRand Unified Bootloader
 *  Copyright (C) 2008, 2009  Free Software Foundation, Inc.
 *
 *  GRUB is free software: you can redistribute it and/or modify
 *  it under the terms of the GNU General Public License as published by
 *  the Free Software Foundation, either version 3 of the License, or
 *  (at your option) any later version.
 *
 *  GRUB is distributed in the hope that it will be useful,
 *  but WITHOUT ANY WARRANTY; without even the implied warranty of
 *  MERCHANTABILITY or FITNESS FOR A PARTICULAR PURPOSE.  See the
 *  GNU General Public License for more details.
 *
 *  You should have received a copy of the GNU General Public License
 *  along with GRUB.  If not, see <http://www.gnu.org/licenses/>.
 */

#include <grub/pci.h>
#include <grub/dl.h>
#include <grub/misc.h>
#include <grub/extcmd.h>
#include <grub/i18n.h>

struct grub_pci_classname
{
  int class;
  int subclass;
  char *desc;
};

static const struct grub_pci_classname grub_pci_classes[] =
  {
    { 0, 0, "" },
    { 1, 0, "SCSI Controller" },
    { 1, 1, "IDE Controller" },
    { 1, 2, "Floppy Controller" },
    { 1, 3, "IPI Controller" },
    { 1, 4, "RAID Controller" },
    { 1, 6, "SATA Controller" },
    { 1, 0x80, "Mass storage Controller" },
    { 2, 0, "Ethernet Controller" },
    { 2, 1, "Token Ring Controller" },
    { 2, 2, "FDDI Controller" },
    { 2, 3, "ATM Controller" },
    { 2, 4, "ISDN Controller" },
    { 2, 0x80, "Network controller" },
    { 3, 0, "VGA Controller" },
    { 3, 1, "XGA Controller" },
    { 3, 2, "3D Controller" },
    { 3, 0x80, "Display Controller" },
    { 4, 0, "Multimedia Video Device" },
    { 4, 1, "Multimedia Audio Device" },
    { 4, 2, "Multimedia Telephony Device" },
    { 4, 0x80, "Multimedia device" },
    { 5, 0, "RAM Controller" },
    { 5, 1, "Flash Memory Controller" },
    { 5, 0x80, "Memory Controller" },
    { 6, 0, "Host Bridge" },
    { 6, 1, "ISA Bridge" },
    { 6, 2, "EISA Bride" },
    { 6, 3, "MCA Bridge" },
    { 6, 4, "PCI-PCI Bridge" },
    { 6, 5, "PCMCIA Bridge" },
    { 6, 6, "NuBus Bridge" },
    { 6, 7, "CardBus Bridge" },
    { 6, 8, "Raceway Bridge" },
    { 6, 0x80, "Unknown Bridge" },
    { 7, 0x80, "Communication controller" },
    { 8, 0x80, "System hardware" },
    { 9, 0, "Keyboard Controller" },
    { 9, 1, "Digitizer" },
    { 9, 2, "Mouse Controller" },
    { 9, 3, "Scanner Controller" },
    { 9, 4, "Gameport Controller" },
    { 9, 0x80, "Unknown Input Device" },
    { 10, 0, "Generic Docking Station" },
    { 10, 0x80, "Unknown Docking Station" },
    { 11, 0, "80386 Processor" },
    { 11, 1, "80486 Processor" },
    { 11, 2, "Pentium Processor" },
    { 11, 0x10, "Alpha Processor" },
    { 11, 0x20, "PowerPC Processor" },
    { 11, 0x30, "MIPS Processor" },
    { 11, 0x40, "Co-Processor" },
    { 11, 0x80, "Unknown Processor" },
    { 12, 3, "USB Controller" },
    { 12, 0x80, "Serial Bus Controller" },
    { 13, 0x80, "Wireless Controller" },
    { 14, 0, "I2O" },
    { 15, 0, "IrDA Controller" },
    { 15, 1, "Consumer IR" },
    { 15, 0x10, "RF-Controller" },
    { 15, 0x80, "Satellite Communication Controller" },
    { 16, 0, "Network Decryption" },
    { 16, 1, "Entertainment Decryption" },
    { 16, 0x80, "Unknown Decryption Controller" },
    { 17, 0, "Digital IO Module" },
    { 17, 0x80, "Unknown Data Input System" },
    { 0, 0, 0 },
  };

static const char *
grub_pci_get_class (int class, int subclass)
{
  const struct grub_pci_classname *curr = grub_pci_classes;

  while (curr->desc)
    {
      if (curr->class == class && curr->subclass == subclass)
	return curr->desc;
      curr++;
    }

  return 0;
}

static const struct grub_arg_option options[] =
  {
    {"iospace", 'i', 0, "show I/O spaces", 0, 0},
    {0, 0, 0, 0, 0, 0}
  };

static int iospace;

static int NESTED_FUNC_ATTR
grub_lspci_iter (grub_pci_device_t dev, grub_pci_id_t pciid)
{
  grub_uint32_t class;
  const char *sclass;
  grub_pci_address_t addr;
  int reg;

  grub_printf ("%02x:%02x.%x %04x:%04x", grub_pci_get_bus (dev),
	       grub_pci_get_device (dev), grub_pci_get_function (dev),
	       pciid & 0xFFFF, pciid >> 16);
  addr = grub_pci_make_address (dev, GRUB_PCI_REG_CLASS);
  class = grub_pci_read (addr);

  /* Lookup the class name, if there isn't a specific one,
     retry with 0x80 to get the generic class name.  */
  sclass = grub_pci_get_class (class >> 24, (class >> 16) & 0xFF);
  if (! sclass)
    sclass = grub_pci_get_class (class >> 24, 0x80);
  if (! sclass)
    sclass = "";

  grub_printf (" [%04x] %s", (class >> 16) & 0xffff, sclass);

  grub_uint8_t pi = (class >> 8) & 0xff;
  if (pi)
    grub_printf (" [PI %02x]", pi);

  grub_printf ("\n");

  if (iospace)
    {
      reg = GRUB_PCI_REG_ADDRESSES;
      while (reg < GRUB_PCI_REG_CIS_POINTER)
	{
	  grub_uint64_t space;
	  addr = grub_pci_make_address (dev, reg);
	  space = grub_pci_read (addr);

<<<<<<< HEAD
	  reg += sizeof (grub_uint32_t);
	  
=======
	  reg++;
	 
>>>>>>> 96d73208
	  if (space == 0)
	    continue;
	 
	  switch (space & GRUB_PCI_ADDR_SPACE_MASK)
	    {
	    case GRUB_PCI_ADDR_SPACE_IO:
	      grub_printf ("\tIO space %d at 0x%llx\n",
			   (unsigned) ((reg - GRUB_PCI_REG_ADDRESSES)
			    / sizeof (grub_uint32_t)) - 1,
			   (unsigned long long)
			   (space & GRUB_PCI_ADDR_IO_MASK));
	      break;
	    case GRUB_PCI_ADDR_SPACE_MEMORY:
	      if ((space & GRUB_PCI_ADDR_MEM_TYPE_MASK)
		  == GRUB_PCI_ADDR_MEM_TYPE_64)
		{
		  addr = grub_pci_make_address (dev, reg);
		  space |= ((grub_uint64_t) grub_pci_read (addr)) << 32;
		  reg += sizeof (grub_uint32_t);
		  grub_printf ("\t64-bit memory space %d at 0x%016llx [%s]\n",
			       (unsigned) ((reg - GRUB_PCI_REG_ADDRESSES)
				/ sizeof (grub_uint32_t)) - 2,
			       (unsigned long long)
			       (space & GRUB_PCI_ADDR_MEM_MASK),
			       space & GRUB_PCI_ADDR_MEM_PREFETCH
			       ? "prefetchable" : "non-prefetchable");
		 
		}
	      else
		grub_printf ("\t32-bit memory space %d at 0x%016llx [%s]\n",
<<<<<<< HEAD
			     (unsigned) ((reg - GRUB_PCI_REG_ADDRESSES)
			      / sizeof (grub_uint32_t)) - 1,
			     (unsigned long long) 
=======
			     (reg - 1) - 4, (unsigned long long)
>>>>>>> 96d73208
			     (space & GRUB_PCI_ADDR_MEM_MASK),
			     space & GRUB_PCI_ADDR_MEM_PREFETCH
			     ? "prefetchable" : "non-prefetchable");
	      break;
	    }
	}
    }


  return 0;
}

static grub_err_t
grub_cmd_lspci (grub_extcmd_t cmd,
		int argc __attribute__ ((unused)),
		char **args __attribute__ ((unused)))
{
  iospace = cmd->state[0].set;
  grub_pci_iterate (grub_lspci_iter);
  return GRUB_ERR_NONE;
}

static grub_extcmd_t cmd;

GRUB_MOD_INIT(lspci)
{
  cmd = grub_register_extcmd ("lspci", grub_cmd_lspci, GRUB_COMMAND_FLAG_BOTH,
			      "[-i]", N_("List PCI devices."), options);
}

GRUB_MOD_FINI(lspci)
{
  grub_unregister_extcmd (cmd);
}<|MERGE_RESOLUTION|>--- conflicted
+++ resolved
@@ -163,13 +163,8 @@
 	  addr = grub_pci_make_address (dev, reg);
 	  space = grub_pci_read (addr);
 
-<<<<<<< HEAD
 	  reg += sizeof (grub_uint32_t);
-	  
-=======
-	  reg++;
-	 
->>>>>>> 96d73208
+
 	  if (space == 0)
 	    continue;
 	 
@@ -200,13 +195,9 @@
 		}
 	      else
 		grub_printf ("\t32-bit memory space %d at 0x%016llx [%s]\n",
-<<<<<<< HEAD
 			     (unsigned) ((reg - GRUB_PCI_REG_ADDRESSES)
 			      / sizeof (grub_uint32_t)) - 1,
 			     (unsigned long long) 
-=======
-			     (reg - 1) - 4, (unsigned long long)
->>>>>>> 96d73208
 			     (space & GRUB_PCI_ADDR_MEM_MASK),
 			     space & GRUB_PCI_ADDR_MEM_PREFETCH
 			     ? "prefetchable" : "non-prefetchable");
