--- conflicted
+++ resolved
@@ -212,17 +212,6 @@
 
 #endif
 
-<<<<<<< HEAD
-#if !(defined (__i386__) || defined (__x86_64__)) && GRUB_MACHINE_EMU
-void
-grub_arch_sync_caches (void *address __attribute__ ((unused)),
-		       grub_size_t len __attribute__ ((unused)))
-{
-}
-#endif
-
-=======
->>>>>>> 3cfe305b
 #ifdef __MINGW32__
 
 void sync (void)
