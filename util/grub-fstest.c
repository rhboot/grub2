/* grub-fstest.c - debug tool for filesystem driver */
/*
 *  GRUB  --  GRand Unified Bootloader
 *  Copyright (C) 2008,2009,2010 Free Software Foundation, Inc.
 *
 *  GRUB is free software: you can redistribute it and/or modify
 *  it under the terms of the GNU General Public License as published by
 *  the Free Software Foundation, either version 3 of the License, or
 *  (at your option) any later version.
 *
 *  GRUB is distributed in the hope that it will be useful,
 *  but WITHOUT ANY WARRANTY; without even the implied warranty of
 *  MERCHANTABILITY or FITNESS FOR A PARTICULAR PURPOSE.  See the
 *  GNU General Public License for more details.
 *
 *  You should have received a copy of the GNU General Public License
 *  along with GRUB.  If not, see <http://www.gnu.org/licenses/>.
 */

#include <config.h>
#include <grub/types.h>
#include <grub/emu/misc.h>
#include <grub/util/misc.h>
#include <grub/misc.h>
#include <grub/device.h>
#include <grub/disk.h>
#include <grub/file.h>
#include <grub/fs.h>
#include <grub/env.h>
#include <grub/term.h>
#include <grub/mm.h>
#include <grub/lib/hexdump.h>
#include <grub/crypto.h>
#include <grub/command.h>
#include <grub/i18n.h>

#include <stdio.h>
#include <unistd.h>
#include <string.h>
#include <stdlib.h>

#include "progname.h"
#include "argp.h"

static grub_err_t
execute_command (char *name, int n, char **args)
{
  grub_command_t cmd;

  cmd = grub_command_find (name);
  if (! cmd)
    grub_util_error (_("can\'t find command %s"), name);

  return (cmd->func) (cmd, n, args);
}

<<<<<<< HEAD
#define CMD_LS          1
#define CMD_CP          2
#define CMD_CMP         3
#define CMD_HEX         4
#define CMD_CRC         6
#define CMD_BLOCKLIST   7
#define CMD_ZFSINFO     8
=======
enum {
  CMD_LS = 1,
  CMD_CP,
  CMD_CAT,
  CMD_CMP,
  CMD_HEX,
  CMD_CRC,
  CMD_BLOCKLIST,
  CMD_TESTLOAD
};
>>>>>>> 0d1d8c43

#define BUF_SIZE  32256

static grub_disk_addr_t skip, leng;
static int uncompress = 0;

static void
read_file (char *pathname, int (*hook) (grub_off_t ofs, char *buf, int len))
{
  static char buf[BUF_SIZE];
  grub_file_t file;
  grub_off_t ofs, len;

  if ((pathname[0] == '-') && (pathname[1] == 0))
    {
      grub_device_t dev;

      dev = grub_device_open (0);
      if ((! dev) || (! dev->disk))
        grub_util_error (_("can\'t open device"));

      grub_util_info ("total sectors : %lld",
                      (unsigned long long) dev->disk->total_sectors);

      if (! leng)
        leng = (dev->disk->total_sectors << GRUB_DISK_SECTOR_BITS) - skip;

      while (leng)
        {
          grub_size_t len;

          len = (leng > BUF_SIZE) ? BUF_SIZE : leng;

          if (grub_disk_read (dev->disk, 0, skip, len, buf))
            grub_util_error (_("disk read fails at offset %lld, length %d"),
                             skip, len);

          if (hook (skip, buf, len))
            break;

          skip += len;
          leng -= len;
        }

      grub_device_close (dev);
      return;
    }

  if (uncompress == 0)
    grub_file_filter_disable_compression ();
  file = grub_file_open (pathname);
  if (!file)
    {
      grub_util_error (_("cannot open file %s:%s"), pathname,
		       grub_errmsg);
      return;
    }

  grub_util_info ("file size : %lld", (unsigned long long) file->size);

  if (skip > file->size)
    {
      grub_util_error (_("invalid skip value %lld"), (unsigned long long) skip);
      return;
    }

  ofs = skip;
  len = file->size - skip;
  if ((leng) && (leng < len))
    len = leng;

  file->offset = skip;

  while (len)
    {
      grub_ssize_t sz;

      sz = grub_file_read (file, buf, (len > BUF_SIZE) ? BUF_SIZE : len);
      if (sz < 0)
	{
	  grub_util_error (_("read error at offset %llu: %s"), ofs,
			   grub_errmsg);
	  break;
	}

      if ((sz == 0) || (hook (ofs, buf, sz)))
	break;

      ofs += sz;
      len -= sz;
    }

  grub_file_close (file);
}

static void
cmd_cp (char *src, char *dest)
{
  FILE *ff;

  auto int cp_hook (grub_off_t ofs, char *buf, int len);
  int cp_hook (grub_off_t ofs, char *buf, int len)
  {
    (void) ofs;

    if ((int) fwrite (buf, 1, len, ff) != len)
      {
	grub_util_error (_("write error"));
	return 1;
      }

    return 0;
  }

  ff = fopen (dest, "wb");
  if (ff == NULL)
    {
      grub_util_error (_("open error"));
      return;
    }
  read_file (src, cp_hook);
  fclose (ff);
}

static void
cmd_cat (char *src)
{
  auto int cat_hook (grub_off_t ofs, char *buf, int len);
  int cat_hook (grub_off_t ofs, char *buf, int len)
  {
    (void) ofs;

    if ((int) fwrite (buf, 1, len, stdout) != len)
      {
	grub_util_error (_("write error"));
	return 1;
      }

    return 0;
  }

  read_file (src, cat_hook);
}

static void
cmd_cmp (char *src, char *dest)
{
  FILE *ff;
  static char buf_1[BUF_SIZE];

  auto int cmp_hook (grub_off_t ofs, char *buf, int len);
  int cmp_hook (grub_off_t ofs, char *buf, int len)
  {
    if ((int) fread (buf_1, 1, len, ff) != len)
      {
	grub_util_error (_("read error at offset %llu: %s"), ofs, grub_errmsg);
	return 1;
      }

    if (grub_memcmp (buf, buf_1, len))
      {
	int i;

	for (i = 0; i < len; i++, ofs++)
	  if (buf_1[i] != buf[i])
	    {
	      grub_util_error (_("compare fail at offset %llu"), ofs);
	      return 1;
	    }
      }
    return 0;
  }

  ff = fopen (dest, "rb");
  if (ff == NULL)
    {
      grub_util_error (_("open error"));
      return;
    }

  if ((skip) && (fseeko (ff, skip, SEEK_SET)))
    grub_util_error (_("seek error"));

  read_file (src, cmp_hook);

  {
    grub_uint64_t pre;
    pre = ftell (ff);
    fseek (ff, 0, SEEK_END);
    if (pre != ftell (ff))
      grub_util_error (_("unexpected end of file"));
  }
  fclose (ff);
}

static void
cmd_hex (char *pathname)
{
  auto int hex_hook (grub_off_t ofs, char *buf, int len);
  int hex_hook (grub_off_t ofs, char *buf, int len)
  {
    hexdump (ofs, buf, len);
    return 0;
  }

  read_file (pathname, hex_hook);
}

static void
cmd_crc (char *pathname)
{
  grub_uint8_t crc32_context[GRUB_MD_CRC32->contextsize];
  GRUB_MD_CRC32->init(crc32_context);

  auto int crc_hook (grub_off_t ofs, char *buf, int len);
  int crc_hook (grub_off_t ofs, char *buf, int len)
  {
    (void) ofs;

    GRUB_MD_CRC32->write(crc32_context, buf, len);
    return 0;
  }

  read_file (pathname, crc_hook);
  GRUB_MD_CRC32->final(crc32_context);
  printf ("%08x\n",
      grub_be_to_cpu32(*(grub_uint32_t*)GRUB_MD_CRC32->read(crc32_context)));
}

static char *root = NULL;
static int args_count = 0;
static int nparm = 0;
static int num_disks = 1;
static char **images = NULL;
static int cmd = 0;
static char *debug_str = NULL;
static char **args = NULL;
static int mount_crypt = 0;

static void
fstest (int n, char **args)
{
  char *host_file;
  char *loop_name;
  int i;

  for (i = 0; i < num_disks; i++)
    {
      char *argv[2];
      loop_name = grub_xasprintf ("loop%d", i);
      if (!loop_name)
	grub_util_error (grub_errmsg);

      host_file = grub_xasprintf ("(host)%s", images[i]);
      if (!host_file)
	grub_util_error (grub_errmsg);

      argv[0] = loop_name;
      argv[1] = host_file;

      if (execute_command ("loopback", 2, argv))
        grub_util_error (_("loopback command fails"));

      grub_free (loop_name);
      grub_free (host_file);
    }

  {
    char *argv[2] = { "-a", NULL};
    if (mount_crypt)
      {
	if (execute_command ("cryptomount", 1, argv))
	  grub_util_error (_("cryptomount command fails: %s"), grub_errmsg);
      }
  }

  grub_lvm_fini ();
  grub_mdraid09_fini ();
  grub_mdraid1x_fini ();
  grub_raid_fini ();
  grub_raid_init ();
  grub_mdraid09_init ();
  grub_mdraid1x_init ();
  grub_lvm_init ();

  switch (cmd)
    {
    case CMD_LS:
      execute_command ("ls", n, args);
      break;
    case CMD_ZFSINFO:
      execute_command ("zfsinfo", n, args);
      break;
    case CMD_CP:
      cmd_cp (args[0], args[1]);
      break;
    case CMD_CAT:
      cmd_cat (args[0]);
      break;
    case CMD_CMP:
      cmd_cmp (args[0], args[1]);
      break;
    case CMD_HEX:
      cmd_hex (args[0]);
      break;
    case CMD_CRC:
      cmd_crc (args[0]);
      break;
    case CMD_BLOCKLIST:
      execute_command ("blocklist", n, args);
      grub_printf ("\n");
    case CMD_TESTLOAD:
      execute_command ("testload", n, args);
      grub_printf ("\n");
    }
    
  for (i = 0; i < num_disks; i++)
    {
      char *argv[2];

      loop_name = grub_xasprintf ("loop%d", i);
      if (!loop_name)
	grub_util_error (grub_errmsg);

      argv[0] = "-d";      
      argv[1] = loop_name;

      execute_command ("loopback", 2, argv);

      grub_free (loop_name);
    }
}

static struct argp_option options[] = {
  {0,          0, 0      , OPTION_DOC, N_("Commands:"), 1},
  {N_("ls PATH"),  0, 0      , OPTION_DOC, N_("List files in PATH."), 1},
  {N_("cp FILE LOCAL"),  0, 0, OPTION_DOC, N_("Copy FILE to local file LOCAL."), 1},
  {N_("cat FILE"), 0, 0      , OPTION_DOC, N_("Copy FILE to standard output."), 1},
  {N_("cmp FILE LOCAL"), 0, 0, OPTION_DOC, N_("Compare FILE with local file LOCAL."), 1},
  {N_("hex FILE"), 0, 0      , OPTION_DOC, N_("Hex dump FILE."), 1},
  {N_("crc FILE"), 0, 0     , OPTION_DOC, N_("Get crc32 checksum of FILE."), 1},
  {N_("blocklist FILE"), 0, 0, OPTION_DOC, N_("Display blocklist of FILE."), 1},
  
  {"root",      'r', N_("DEVICE_NAME"), 0, N_("Set root device."),                 2},
  {"skip",      's', "N",           0, N_("Skip N bytes from output file."),   2},
  {"length",    'n', "N",           0, N_("Handle N bytes in output file."),   2},
  {"diskcount", 'c', "N",           0, N_("N input files."),                   2},
  {"debug",     'd', "S",           0, N_("Set debug environment variable."),  2},
  {"crypto",   'C', NULL, OPTION_ARG_OPTIONAL, N_("Mount crypto devices."), 2},
  {"verbose",   'v', NULL, OPTION_ARG_OPTIONAL, N_("Print verbose messages."), 2},
  {"uncompress", 'u', NULL, OPTION_ARG_OPTIONAL, N_("Uncompress data."), 2},
  {0, 0, 0, 0, 0, 0}
};

/* Print the version information.  */
static void
print_version (FILE *stream, struct argp_state *state)
{
  fprintf (stream, "%s (%s) %s\n", program_name, PACKAGE_NAME, PACKAGE_VERSION);
}
void (*argp_program_version_hook) (FILE *, struct argp_state *) = print_version;

error_t 
argp_parser (int key, char *arg, struct argp_state *state)
{
  char *p;

  switch (key)
    {
    case 'r':
      root = arg;
      return 0;

    case 'C':
      mount_crypt = 1;
      return 0;

    case 's':
      skip = grub_strtoul (arg, &p, 0);
      if (*p == 's')
	skip <<= GRUB_DISK_SECTOR_BITS;
      return 0;

    case 'n':
      leng = grub_strtoul (arg, &p, 0);
      if (*p == 's')
	leng <<= GRUB_DISK_SECTOR_BITS;
      return 0;

    case 'c':
      num_disks = grub_strtoul (arg, NULL, 0);
      if (num_disks < 1)
	{
	  fprintf (stderr, "%s", _("Invalid disk count.\n"));
	  argp_usage (state);
	}
      if (args_count != 0)
	{
	  fprintf (stderr, "%s", _("Disk count must precede disks list.\n"));
	  argp_usage (state);
	}
      return 0;

    case 'd':
      debug_str = arg;
      return 0;

    case 'v':
      verbosity++;
      return 0;

    case 'u':
      uncompress = 1;
      return 0;

    case ARGP_KEY_END:
      if (args_count < num_disks)
	{
	  fprintf (stderr, "%s", _("No command is specified.\n"));
	  argp_usage (state);
	}
      if (args_count - 1 - num_disks < nparm)
	{
	  fprintf (stderr, "%s", _("Not enough parameters to command.\n"));
	  argp_usage (state);
	}
      return 0;

    case ARGP_KEY_ARG:
      break;

    default:
      return ARGP_ERR_UNKNOWN;
    }

  if (args_count < num_disks)
    {
      if (arg[0] != '/')
	{
	  fprintf (stderr, "%s", _("Must use absolute path.\n"));
	  argp_usage (state);
	}
      if (args_count == 0)
	images = xmalloc (num_disks * sizeof (images[0]));
      images[args_count] = xstrdup (arg);
      args_count++;
      return 0;
    }

  if (args_count == num_disks)
    {
      if (!grub_strcmp (arg, "ls"))
        {
          cmd = CMD_LS;
        }
      else if (!grub_strcmp (arg, "zfsinfo"))
        {
          cmd = CMD_ZFSINFO;
        }
      else if (!grub_strcmp (arg, "cp"))
	{
	  cmd = CMD_CP;
          nparm = 2;
	}
      else if (!grub_strcmp (arg, "cat"))
	{
	  cmd = CMD_CAT;
	  nparm = 1;
	}
      else if (!grub_strcmp (arg, "cmp"))
	{
	  cmd = CMD_CMP;
          nparm = 2;
	}
      else if (!grub_strcmp (arg, "hex"))
	{
	  cmd = CMD_HEX;
          nparm = 1;
	}
      else if (!grub_strcmp (arg, "crc"))
	{
	  cmd = CMD_CRC;
          nparm = 1;
	}
      else if (!grub_strcmp (arg, "blocklist"))
	{
	  cmd = CMD_BLOCKLIST;
          nparm = 1;
	}
      else if (!grub_strcmp (arg, "testload"))
	{
	  cmd = CMD_TESTLOAD;
          nparm = 1;
	}
      else
	{
	  fprintf (stderr, _("Invalid command %s.\n"), arg);
	  argp_usage (state);
	}
      args_count++;
      return 0;
    }

  args[args_count - 1 - num_disks] = xstrdup (arg);
  args_count++;
  return 0;
}

struct argp argp = {
  options, argp_parser, N_("IMAGE_PATH COMMANDS"),
  N_("Debug tool for filesystem driver."), 
  NULL, NULL, NULL
};

int
main (int argc, char *argv[])
{
  char *default_root, *alloc_root;

  set_program_name (argv[0]);

  grub_util_init_nls ();

  args = xmalloc (argc * sizeof (args[0]));

  argp_parse (&argp, argc, argv, 0, 0, 0);

  /* Initialize all modules. */
  grub_init_all ();
  grub_gcry_init_all ();

  if (debug_str)
    grub_env_set ("debug", debug_str);

  default_root = (num_disks == 1) ? "loop0" : "md0";
  alloc_root = 0;
  if (root)
    {
      if ((*root >= '0') && (*root <= '9'))
        {
          alloc_root = xmalloc (strlen (default_root) + strlen (root) + 2);

          sprintf (alloc_root, "%s,%s", default_root, root);
          root = alloc_root;
        }
    }
  else
    root = default_root;

  grub_env_set ("root", root);

  if (alloc_root)
    free (alloc_root);

  /* Do it.  */
  fstest (args_count - 1 - num_disks, args);

  /* Free resources.  */
  grub_gcry_fini_all ();
  grub_fini_all ();

  return 0;
}<|MERGE_RESOLUTION|>--- conflicted
+++ resolved
@@ -54,15 +54,6 @@
   return (cmd->func) (cmd, n, args);
 }
 
-<<<<<<< HEAD
-#define CMD_LS          1
-#define CMD_CP          2
-#define CMD_CMP         3
-#define CMD_HEX         4
-#define CMD_CRC         6
-#define CMD_BLOCKLIST   7
-#define CMD_ZFSINFO     8
-=======
 enum {
   CMD_LS = 1,
   CMD_CP,
@@ -71,10 +62,9 @@
   CMD_HEX,
   CMD_CRC,
   CMD_BLOCKLIST,
-  CMD_TESTLOAD
+  CMD_TESTLOAD,
+  CMD_ZFSINFO
 };
->>>>>>> 0d1d8c43
-
 #define BUF_SIZE  32256
 
 static grub_disk_addr_t skip, leng;
