--- conflicted
+++ resolved
@@ -34,11 +34,7 @@
 pkglibdir=${libdir}/`echo ${PACKAGE_TARNAME}/${target_cpu}-${platform} | sed ${transform}`
 
 grub_setup=${sbindir}/`echo grub-setup | sed ${transform}`
-<<<<<<< HEAD
-if [ "${target_cpu}-${platform}" = "i386-pc" ] || [ "${target_cpu}-${platform}" = "mips-yeeloong" ] ; then
-=======
-if [ "${target_cpu}-${platform}" = "i386-pc" ] || [ "${target_cpu}-${platform}" = "sparc64-ieee1275" ] ; then
->>>>>>> c181849b
+if [ "${target_cpu}-${platform}" = "i386-pc" ] || [ "${target_cpu}-${platform}" = "sparc64-ieee1275" ] || [ "${target_cpu}-${platform}" = "mips-yeeloong" ] ; then
     grub_mkimage=${bindir}/`echo grub-mkimage | sed ${transform}`
 else
     grub_mkimage=${bindir}/`echo grub-mkelfimage | sed ${transform}`
