/*
 *  GRUB  --  GRand Unified Bootloader
 *  Copyright (C) 1999,2000,2001,2002,2003,2004,2005,2007,2008,2009  Free Software Foundation, Inc.
 *
 *  GRUB is free software: you can redistribute it and/or modify
 *  it under the terms of the GNU General Public License as published by
 *  the Free Software Foundation, either version 3 of the License, or
 *  (at your option) any later version.
 *
 *  GRUB is distributed in the hope that it will be useful,
 *  but WITHOUT ANY WARRANTY; without even the implied warranty of
 *  MERCHANTABILITY or FITNESS FOR A PARTICULAR PURPOSE.  See the
 *  GNU General Public License for more details.
 *
 *  You should have received a copy of the GNU General Public License
 *  along with GRUB.  If not, see <http://www.gnu.org/licenses/>.
 */

#include <grub/machine/memory.h>
#include <grub/memory.h>
#ifdef GRUB_MACHINE_PCBIOS
#include <grub/machine/biosnum.h>
#endif
#include <grub/multiboot.h>
<<<<<<< HEAD
=======
#include <grub/cpu/multiboot.h>
#include <grub/cpu/relocator.h>
>>>>>>> 6b9720a5
#include <grub/disk.h>
#include <grub/device.h>
#include <grub/partition.h>
#include <grub/mm.h>
#include <grub/misc.h>
#include <grub/env.h>
#include <grub/relocator.h>
#include <grub/video.h>
#include <grub/file.h>

/* The bits in the required part of flags field we don't support.  */
#define UNSUPPORTED_FLAGS			0x0000fff8

struct module
{
  struct module *next;
  grub_addr_t start;
  grub_size_t size;
  char *cmdline;
  int cmdline_size;
};

struct module *modules, *modules_last;
static grub_size_t cmdline_size;
static grub_size_t total_modcmd;
static unsigned modcnt;
static char *cmdline = NULL;
static grub_uint32_t bootdev;
static int bootdev_set;
<<<<<<< HEAD
static grub_size_t elf_sec_num, elf_sec_entsize;
static unsigned elf_sec_shstrndx;
static void *elf_sections;
static int accepts_video;
=======
>>>>>>> 6b9720a5

grub_err_t
grub_multiboot_load (grub_file_t file)
{
  char *buffer;
  grub_ssize_t len;
  struct multiboot_header *header;
  grub_err_t err;

  buffer = grub_malloc (MULTIBOOT_SEARCH);
  if (!buffer)
    return grub_errno;

  len = grub_file_read (file, buffer, MULTIBOOT_SEARCH);
  if (len < 32)
    {
      grub_free (buffer);
      return grub_error (GRUB_ERR_BAD_OS, "file too small");
    }

  /* Look for the multiboot header in the buffer.  The header should
     be at least 12 bytes and aligned on a 4-byte boundary.  */
  for (header = (struct multiboot_header *) buffer;
       ((char *) header <= buffer + len - 12) || (header = 0);
       header = (struct multiboot_header *) ((char *) header + MULTIBOOT_HEADER_ALIGN))
    {
      if (header->magic == MULTIBOOT_HEADER_MAGIC
	  && !(header->magic + header->flags + header->checksum))
	break;
    }

  if (header == 0)
    {
      grub_free (buffer);
      return grub_error (GRUB_ERR_BAD_ARGUMENT, "no multiboot header found");
    }

  if (header->flags & UNSUPPORTED_FLAGS)
    {
      grub_free (buffer);
      return grub_error (GRUB_ERR_UNKNOWN_OS,
			 "unsupported flag: 0x%x", header->flags);
    }

  if (header->flags & MULTIBOOT_AOUT_KLUDGE)
    {
      int offset = ((char *) header - buffer -
		    (header->header_addr - header->load_addr));
      int load_size = ((header->load_end_addr == 0) ? file->size - offset :
		       header->load_end_addr - header->load_addr);
      grub_size_t code_size;

      if (header->bss_end_addr)
	code_size = (header->bss_end_addr - header->load_addr);
      else
	code_size = load_size;
      grub_multiboot_payload_dest = header->load_addr;

      grub_multiboot_pure_size += code_size;

      /* Allocate a bit more to avoid relocations in most cases.  */
      grub_multiboot_alloc_mbi = grub_multiboot_get_mbi_size () + 65536;
      grub_multiboot_payload_orig
	= grub_relocator32_alloc (grub_multiboot_pure_size + grub_multiboot_alloc_mbi);

      if (! grub_multiboot_payload_orig)
	{
	  grub_free (buffer);
	  return grub_errno;
	}

      if ((grub_file_seek (file, offset)) == (grub_off_t) -1)
	{
	  grub_free (buffer);
	  return grub_errno;
	}

      grub_file_read (file, (void *) grub_multiboot_payload_orig, load_size);
      if (grub_errno)
	{
	  grub_free (buffer);
	  return grub_errno;
	}

      if (header->bss_end_addr)
	grub_memset ((void *) (grub_multiboot_payload_orig + load_size), 0,
		     header->bss_end_addr - header->load_addr - load_size);

      grub_multiboot_payload_eip = header->entry_addr;

    }
  else
    {
      err = grub_multiboot_load_elf (file, buffer);
      if (err)
	{
	  grub_free (buffer);
	  return err;
	}
    }

  if (header->flags & MULTIBOOT_VIDEO_MODE)
    {
      switch (header->mode_type)
	{
	case 1:
	  err = grub_multiboot_set_console (GRUB_MULTIBOOT_CONSOLE_EGA_TEXT, 
					    GRUB_MULTIBOOT_CONSOLE_EGA_TEXT
					    | GRUB_MULTIBOOT_CONSOLE_FRAMEBUFFER,
					    0, 0, 0, 0);
	  break;
	case 0:
	  err = grub_multiboot_set_console (GRUB_MULTIBOOT_CONSOLE_FRAMEBUFFER,
					    GRUB_MULTIBOOT_CONSOLE_EGA_TEXT
					    | GRUB_MULTIBOOT_CONSOLE_FRAMEBUFFER,
					    header->width, header->height,
					    header->depth, 0);
	  break;
	}
    }
  else
    err = grub_multiboot_set_console (GRUB_MULTIBOOT_CONSOLE_EGA_TEXT, 
				      GRUB_MULTIBOOT_CONSOLE_EGA_TEXT,
				      0, 0, 0, 0);
  return err;
}

static grub_size_t
grub_multiboot_get_mbi_size (void)
{
  return sizeof (struct multiboot_info) + ALIGN_UP (cmdline_size, 4)
    + modcnt * sizeof (struct multiboot_mod_list) + total_modcmd
<<<<<<< HEAD
    + ALIGN_UP (sizeof(PACKAGE_STRING), 4) + grub_get_multiboot_mmap_len ()
    + elf_sec_entsize * elf_sec_num
=======
    + ALIGN_UP (sizeof(PACKAGE_STRING), 4) 
    + grub_get_multiboot_mmap_count () * sizeof (struct multiboot_mmap_entry)
>>>>>>> 6b9720a5
    + 256 * sizeof (struct multiboot_color);
}

/* Fill previously allocated Multiboot mmap.  */
static void
grub_fill_multiboot_mmap (struct multiboot_mmap_entry *first_entry)
{
  struct multiboot_mmap_entry *mmap_entry = (struct multiboot_mmap_entry *) first_entry;

  auto int NESTED_FUNC_ATTR hook (grub_uint64_t, grub_uint64_t, grub_uint32_t);
  int NESTED_FUNC_ATTR hook (grub_uint64_t addr, grub_uint64_t size, grub_uint32_t type)
    {
      mmap_entry->addr = addr;
      mmap_entry->len = size;
      switch (type)
	{
	case GRUB_MACHINE_MEMORY_AVAILABLE:
 	  mmap_entry->type = MULTIBOOT_MEMORY_AVAILABLE;
 	  break;

#ifdef GRUB_MACHINE_MEMORY_ACPI_RECLAIMABLE
	case GRUB_MACHINE_MEMORY_ACPI_RECLAIMABLE:
 	  mmap_entry->type = MULTIBOOT_MEMORY_ACPI_RECLAIMABLE;
 	  break;
#endif

#ifdef GRUB_MACHINE_MEMORY_NVS
	case GRUB_MACHINE_MEMORY_NVS:
 	  mmap_entry->type = MULTIBOOT_MEMORY_NVS;
 	  break;
#endif	  
	  
 	default:
 	  mmap_entry->type = MULTIBOOT_MEMORY_RESERVED;
 	  break;
 	}
      mmap_entry->size = sizeof (struct multiboot_mmap_entry) - sizeof (mmap_entry->size);
      mmap_entry++;

      return 0;
    }

  grub_mmap_iterate (hook);
}

static grub_err_t
retrieve_video_parameters (struct multiboot_info *mbi,
			   grub_uint8_t *ptrorig, grub_uint32_t ptrdest)
{
  grub_err_t err;
  struct grub_video_mode_info mode_info;
  void *framebuffer;
  grub_video_driver_id_t driv_id;
  struct grub_video_palette_data palette[256];

  err = grub_multiboot_set_video_mode ();
  if (err)
    {
      grub_print_error ();
      grub_errno = GRUB_ERR_NONE;
    }

  grub_video_get_palette (0, ARRAY_SIZE (palette), palette);

  driv_id = grub_video_get_driver_id ();
  if (driv_id == GRUB_VIDEO_DRIVER_NONE)
    return GRUB_ERR_NONE;

  err = grub_video_get_info_and_fini (&mode_info, &framebuffer);
  if (err)
    return err;

  mbi->framebuffer_addr = (grub_addr_t) framebuffer;
  mbi->framebuffer_pitch = mode_info.pitch;

  mbi->framebuffer_width = mode_info.width;
  mbi->framebuffer_height = mode_info.height;

  mbi->framebuffer_bpp = mode_info.bpp;
      
  if (mode_info.mode_type & GRUB_VIDEO_MODE_TYPE_INDEX_COLOR)
    {
      struct multiboot_color *mb_palette;
      unsigned i;
      mbi->framebuffer_type = MULTIBOOT_FRAMEBUFFER_TYPE_INDEXED;
      mbi->framebuffer_palette_addr = ptrdest;
      mbi->framebuffer_palette_num_colors = mode_info.number_of_colors;
      if (mbi->framebuffer_palette_num_colors > ARRAY_SIZE (palette))
	mbi->framebuffer_palette_num_colors = ARRAY_SIZE (palette);
      mb_palette = (struct multiboot_color *) ptrorig;
      for (i = 0; i < mbi->framebuffer_palette_num_colors; i++)
	{
	  mb_palette[i].red = palette[i].r;
	  mb_palette[i].green = palette[i].g;
	  mb_palette[i].blue = palette[i].b;
	}
      ptrorig += mbi->framebuffer_palette_num_colors
	* sizeof (struct multiboot_color);
      ptrdest += mbi->framebuffer_palette_num_colors
	* sizeof (struct multiboot_color);
    }
  else
    {
      mbi->framebuffer_type = MULTIBOOT_FRAMEBUFFER_TYPE_RGB;
      mbi->framebuffer_red_field_position = mode_info.green_field_pos;
      mbi->framebuffer_red_mask_size = mode_info.green_mask_size;
      mbi->framebuffer_green_field_position = mode_info.green_field_pos;
      mbi->framebuffer_green_mask_size = mode_info.green_mask_size;
      mbi->framebuffer_blue_field_position = mode_info.blue_field_pos;
      mbi->framebuffer_blue_mask_size = mode_info.blue_mask_size;
    }

  mbi->flags |= MULTIBOOT_INFO_FRAMEBUFFER_INFO;

  return GRUB_ERR_NONE;
}

grub_err_t
grub_multiboot_make_mbi (grub_uint32_t *target)
{
  struct multiboot_info *mbi;
  struct multiboot_mod_list *modlist;
  unsigned i;
  struct module *cur;
  grub_size_t mmap_size;
  grub_uint8_t *ptrorig; 
  grub_addr_t ptrdest;

  grub_err_t err;
  grub_size_t bufsize;

  bufsize = grub_multiboot_get_mbi_size ();

  err = grub_relocator_alloc_chunk_align (grub_multiboot_relocator, 
					  (void **) &ptrorig, &ptrdest,
					  0, 0xffffffff - bufsize,
					  bufsize, 4,
					  GRUB_RELOCATOR_PREFERENCE_NONE);
  if (err)
    return err;

  *target = ptrdest;

  mbi = (struct multiboot_info *) ptrorig;
  ptrorig += sizeof (*mbi);
  ptrdest += sizeof (*mbi);
  grub_memset (mbi, 0, sizeof (*mbi));

  grub_memcpy (ptrorig, cmdline, cmdline_size);
  mbi->flags |= MULTIBOOT_INFO_CMDLINE;
  mbi->cmdline = ptrdest;
  ptrorig += ALIGN_UP (cmdline_size, 4);
  ptrdest += ALIGN_UP (cmdline_size, 4);

  grub_memcpy (ptrorig, PACKAGE_STRING, sizeof(PACKAGE_STRING));
  mbi->flags |= MULTIBOOT_INFO_BOOT_LOADER_NAME;
  mbi->boot_loader_name = ptrdest;
  ptrorig += ALIGN_UP (sizeof(PACKAGE_STRING), 4);
  ptrdest += ALIGN_UP (sizeof(PACKAGE_STRING), 4);

  if (modcnt)
    {
      mbi->flags |= MULTIBOOT_INFO_MODS;
      mbi->mods_addr = ptrdest;
      mbi->mods_count = modcnt;
      modlist = (struct multiboot_mod_list *) ptrorig;
      ptrorig += modcnt * sizeof (struct multiboot_mod_list);
      ptrdest += modcnt * sizeof (struct multiboot_mod_list);

      for (i = 0, cur = modules; i < modcnt; i++, cur = cur->next)
	{
	  modlist[i].mod_start = cur->start;
	  modlist[i].mod_end = modlist[i].mod_start + cur->size;
	  modlist[i].cmdline = ptrdest;
	  grub_memcpy (ptrorig, cur->cmdline, cur->cmdline_size);
	  ptrorig += ALIGN_UP (cur->cmdline_size, 4);
	  ptrdest += ALIGN_UP (cur->cmdline_size, 4);
	}
    }
  else
    {
      mbi->mods_addr = 0;
      mbi->mods_count = 0;
    }

  mmap_size = grub_get_multiboot_mmap_count () 
    * sizeof (struct multiboot_mmap_entry);
  grub_fill_multiboot_mmap ((struct multiboot_mmap_entry *) ptrorig);
  mbi->mmap_length = mmap_size;
  mbi->mmap_addr = ptrdest;
  mbi->flags |= MULTIBOOT_INFO_MEM_MAP;
  ptrorig += mmap_size;
  ptrdest += mmap_size;

  /* Convert from bytes to kilobytes.  */
  mbi->mem_lower = grub_mmap_get_lower () / 1024;
  mbi->mem_upper = grub_mmap_get_upper () / 1024;
  mbi->flags |= MULTIBOOT_INFO_MEMORY;

  if (bootdev_set)
    {
      mbi->boot_device = bootdev;
      mbi->flags |= MULTIBOOT_INFO_BOOTDEV;
    }

  if (elf_sec_num)
    {
      mbi->u.elf_sec.addr = ptrdest;
      grub_memcpy (ptrorig, elf_sections, elf_sec_entsize * elf_sec_num);
      mbi->u.elf_sec.num = elf_sec_num;
      mbi->u.elf_sec.size = elf_sec_entsize;
      mbi->u.elf_sec.shndx = elf_sec_shstrndx;

      mbi->flags |= MULTIBOOT_INFO_ELF_SHDR;
    }

  err = retrieve_video_parameters (mbi, ptrorig, ptrdest);
  if (err)
    {
      grub_print_error ();
      grub_errno = GRUB_ERR_NONE;
    }

  return GRUB_ERR_NONE;
}

void
grub_multiboot_add_elfsyms (grub_size_t num, grub_size_t entsize,
			    unsigned shndx, void *data)
{
  elf_sec_num = num;
  elf_sec_shstrndx = shndx;
  elf_sec_entsize = entsize;
  elf_sections = data;
}

void
grub_multiboot_free_mbi (void)
{
  struct module *cur, *next;

  cmdline_size = 0;
  total_modcmd = 0;
  modcnt = 0;
  grub_free (cmdline);
  cmdline = NULL;
  bootdev_set = 0;

  for (cur = modules; cur; cur = next)
    {
      next = cur->next;
      grub_free (cur->cmdline);
      grub_free (cur);
    }
  modules = NULL;
  modules_last = NULL;

  grub_free (elf_sections);
  elf_sections = NULL;
  elf_sec_entsize = 0;
  elf_sec_num = 0;
}

grub_err_t
grub_multiboot_init_mbi (int argc, char *argv[])
{
  grub_ssize_t len = 0;
  char *p;
  int i;

  grub_multiboot_free_mbi ();

  for (i = 0; i < argc; i++)
    len += grub_strlen (argv[i]) + 1;
  if (len == 0)
    len = 1;

  cmdline = p = grub_malloc (len);
  if (! cmdline)
    return grub_errno;
  cmdline_size = len;

  for (i = 0; i < argc; i++)
    {
      p = grub_stpcpy (p, argv[i]);
      *(p++) = ' ';
    }

  /* Remove the space after the last word.  */
  if (p != cmdline)
    p--;
  *p = '\0';

  return GRUB_ERR_NONE;
}

grub_err_t
grub_multiboot_add_module (grub_addr_t start, grub_size_t size,
			   int argc, char *argv[])
{
  struct module *newmod;
  char *p;
  grub_ssize_t len = 0;
  int i;

  newmod = grub_malloc (sizeof (*newmod));
  if (!newmod)
    return grub_errno;
  newmod->start = start;
  newmod->size = size;

  for (i = 0; i < argc; i++)
    len += grub_strlen (argv[i]) + 1;

  if (len == 0)
    len = 1;

  newmod->cmdline = p = grub_malloc (len);
  if (! newmod->cmdline)
    {
      grub_free (newmod);
      return grub_errno;
    }
  newmod->cmdline_size = len;
  total_modcmd += ALIGN_UP (len, 4);

  for (i = 0; i < argc; i++)
    {
      p = grub_stpcpy (p, argv[i]);
      *(p++) = ' ';
    }

  /* Remove the space after the last word.  */
  if (p != newmod->cmdline)
    p--;
  *p = '\0';

  if (modules_last)
    modules_last->next = newmod;
  else
    {
      modules = newmod;
      modules_last->next = NULL;
    }
  modules_last = newmod;

  modcnt++;

  return GRUB_ERR_NONE;
}

void
grub_multiboot_set_bootdev (void)
{
  grub_uint32_t biosdev, slice = ~0, part = ~0;
  grub_device_t dev;

#ifdef GRUB_MACHINE_PCBIOS
  biosdev = grub_get_root_biosnumber ();
#else
  biosdev = 0xffffffff;
#endif

  if (biosdev == 0xffffffff)
    return;

  dev = grub_device_open (0);
  if (dev && dev->disk && dev->disk->partition)
    {
      if (dev->disk->partition->parent)
 	{
	  part = dev->disk->partition->number;
	  slice = dev->disk->partition->parent->number;
	}
      else
	slice = dev->disk->partition->number;
    }
  if (dev)
    grub_device_close (dev);

  bootdev = ((biosdev & 0xff) << 24) | ((slice & 0xff) << 16) 
    | ((part & 0xff) << 8) | 0xff;
  bootdev_set = 1;
}<|MERGE_RESOLUTION|>--- conflicted
+++ resolved
@@ -22,11 +22,7 @@
 #include <grub/machine/biosnum.h>
 #endif
 #include <grub/multiboot.h>
-<<<<<<< HEAD
-=======
-#include <grub/cpu/multiboot.h>
 #include <grub/cpu/relocator.h>
->>>>>>> 6b9720a5
 #include <grub/disk.h>
 #include <grub/device.h>
 #include <grub/partition.h>
@@ -56,13 +52,10 @@
 static char *cmdline = NULL;
 static grub_uint32_t bootdev;
 static int bootdev_set;
-<<<<<<< HEAD
 static grub_size_t elf_sec_num, elf_sec_entsize;
 static unsigned elf_sec_shstrndx;
 static void *elf_sections;
-static int accepts_video;
-=======
->>>>>>> 6b9720a5
+
 
 grub_err_t
 grub_multiboot_load (grub_file_t file)
@@ -114,45 +107,41 @@
       int load_size = ((header->load_end_addr == 0) ? file->size - offset :
 		       header->load_end_addr - header->load_addr);
       grub_size_t code_size;
+      void *source;
 
       if (header->bss_end_addr)
 	code_size = (header->bss_end_addr - header->load_addr);
       else
 	code_size = load_size;
-      grub_multiboot_payload_dest = header->load_addr;
-
-      grub_multiboot_pure_size += code_size;
-
-      /* Allocate a bit more to avoid relocations in most cases.  */
-      grub_multiboot_alloc_mbi = grub_multiboot_get_mbi_size () + 65536;
-      grub_multiboot_payload_orig
-	= grub_relocator32_alloc (grub_multiboot_pure_size + grub_multiboot_alloc_mbi);
-
-      if (! grub_multiboot_payload_orig)
+
+      err = grub_relocator_alloc_chunk_addr (grub_multiboot_relocator, 
+					     &source, header->load_addr,
+					     code_size);
+      if (err)
+	{
+	  grub_dprintf ("multiboot_loader", "Error loading aout kludge\n");
+	  grub_free (buffer);
+	  return err;
+	}
+
+      if ((grub_file_seek (file, offset)) == (grub_off_t) -1)
 	{
 	  grub_free (buffer);
 	  return grub_errno;
 	}
 
-      if ((grub_file_seek (file, offset)) == (grub_off_t) -1)
+      grub_file_read (file, source, load_size);
+      if (grub_errno)
 	{
 	  grub_free (buffer);
 	  return grub_errno;
 	}
 
-      grub_file_read (file, (void *) grub_multiboot_payload_orig, load_size);
-      if (grub_errno)
-	{
-	  grub_free (buffer);
-	  return grub_errno;
-	}
-
       if (header->bss_end_addr)
-	grub_memset ((void *) (grub_multiboot_payload_orig + load_size), 0,
+	grub_memset ((grub_uint32_t *) source + load_size, 0,
 		     header->bss_end_addr - header->load_addr - load_size);
 
       grub_multiboot_payload_eip = header->entry_addr;
-
     }
   else
     {
@@ -195,13 +184,9 @@
 {
   return sizeof (struct multiboot_info) + ALIGN_UP (cmdline_size, 4)
     + modcnt * sizeof (struct multiboot_mod_list) + total_modcmd
-<<<<<<< HEAD
-    + ALIGN_UP (sizeof(PACKAGE_STRING), 4) + grub_get_multiboot_mmap_len ()
-    + elf_sec_entsize * elf_sec_num
-=======
     + ALIGN_UP (sizeof(PACKAGE_STRING), 4) 
     + grub_get_multiboot_mmap_count () * sizeof (struct multiboot_mmap_entry)
->>>>>>> 6b9720a5
+    + elf_sec_entsize * elf_sec_num
     + 256 * sizeof (struct multiboot_color);
 }
 
