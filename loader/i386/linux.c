/*
 *  GRUB  --  GRand Unified Bootloader
 *  Copyright (C) 2006,2007,2008,2009,2010  Free Software Foundation, Inc.
 *
 *  GRUB is free software: you can redistribute it and/or modify
 *  it under the terms of the GNU General Public License as published by
 *  the Free Software Foundation, either version 3 of the License, or
 *  (at your option) any later version.
 *
 *  GRUB is distributed in the hope that it will be useful,
 *  but WITHOUT ANY WARRANTY; without even the implied warranty of
 *  MERCHANTABILITY or FITNESS FOR A PARTICULAR PURPOSE.  See the
 *  GNU General Public License for more details.
 *
 *  You should have received a copy of the GNU General Public License
 *  along with GRUB.  If not, see <http://www.gnu.org/licenses/>.
 */

#include <grub/loader.h>
#include <grub/machine/memory.h>
#include <grub/memory.h>
#include <grub/normal.h>
#include <grub/file.h>
#include <grub/disk.h>
#include <grub/err.h>
#include <grub/misc.h>
#include <grub/types.h>
#include <grub/dl.h>
#include <grub/mm.h>
#include <grub/term.h>
#include <grub/cpu/linux.h>
#include <grub/video.h>
#include <grub/video_fb.h>
#include <grub/command.h>
#include <grub/i386/relocator.h>
#include <grub/i18n.h>

#ifdef GRUB_MACHINE_EFI
#include <grub/efi/efi.h>
#define HAS_VGA_TEXT 0
#define DEFAULT_VIDEO_MODE "800x600"
#elif defined (GRUB_MACHINE_IEEE1275)
#include <grub/ieee1275/ieee1275.h>
#define HAS_VGA_TEXT 0
#define DEFAULT_VIDEO_MODE "text"
#else
#include <grub/i386/pc/vbe.h>
#include <grub/i386/pc/console.h>
#define HAS_VGA_TEXT 1
#define DEFAULT_VIDEO_MODE "text"
#endif

#define GRUB_LINUX_CL_OFFSET		0x1000
#define GRUB_LINUX_CL_END_OFFSET	0x2000

static grub_dl_t my_mod;

static grub_size_t linux_mem_size;
static int loaded;
static void *real_mode_mem;
static grub_addr_t real_mode_target;
static void *prot_mode_mem;
static grub_addr_t prot_mode_target;
static void *initrd_mem;
static grub_addr_t initrd_mem_target;
static grub_uint32_t real_mode_pages;
static grub_uint32_t prot_mode_pages;
static grub_uint32_t initrd_pages;
static struct grub_relocator *relocator = NULL;
static void *efi_mmap_buf;
#ifdef GRUB_MACHINE_EFI
static grub_efi_uintn_t efi_mmap_size;
#else
static const grub_size_t efi_mmap_size = 0;
#endif

/* FIXME */
#if 0
struct idt_descriptor
{
  grub_uint16_t limit;
  void *base;
} __attribute__ ((packed));

static struct idt_descriptor idt_desc =
  {
    0,
    0
  };
#endif

#ifdef GRUB_MACHINE_PCBIOS
struct linux_vesafb_res
{
  grub_uint16_t width;
  grub_uint16_t height;
};

struct linux_vesafb_mode
{
  grub_uint8_t res_index;
  grub_uint8_t depth;
};

enum vga_modes
  {
    VGA_320_200,
    VGA_640_400,
    VGA_640_480,
    VGA_800_500,
    VGA_800_600,
    VGA_896_672,
    VGA_1024_640,
    VGA_1024_768,
    VGA_1152_720,
    VGA_1280_1024,
    VGA_1440_900,
    VGA_1600_1200,
  };

static struct linux_vesafb_res linux_vesafb_res[] =
  {
    { 320, 200 },
    { 640, 400 },
    { 640, 480 },
    { 800, 500 },
    { 800, 600 },
    { 896, 672 },
    { 1024, 640 },
    { 1024, 768 },
    { 1152, 720 },
    { 1280, 1024 },
    { 1440, 900 },
    { 1600, 1200 },
  };

/* This is the reverse of the table in [linux]/Documentation/fb/vesafb.txt
   plus a few more modes based on the table in
   http://en.wikipedia.org/wiki/VESA_BIOS_Extensions  */
struct linux_vesafb_mode linux_vesafb_modes[] =
  {
    { VGA_640_400, 8 },		/* 0x300 */
    { VGA_640_480, 8 },		/* 0x301 */
    { VGA_800_600, 4 },		/* 0x302 */
    { VGA_800_600, 8 },		/* 0x303 */
    { VGA_1024_768, 4 },	/* 0x304 */
    { VGA_1024_768, 8 },	/* 0x305 */
    { VGA_1280_1024, 4 },	/* 0x306 */
    { VGA_1280_1024, 8 },	/* 0x307 */
    { 0, 0 },
    { 0, 0 },
    { 0, 0 },
    { 0, 0 },
    { 0, 0 },
    { VGA_320_200, 15 },	/* 0x30d */
    { VGA_320_200, 16 },	/* 0x30e */
    { VGA_320_200, 24 },	/* 0x30f */
    { VGA_640_480, 15 },	/* 0x310 */
    { VGA_640_480, 16 },	/* 0x311 */
    { VGA_640_480, 24 },	/* 0x312 */
    { VGA_800_600, 15 },	/* 0x313 */
    { VGA_800_600, 16 },	/* 0x314 */
    { VGA_800_600, 24 },	/* 0x315 */
    { VGA_1024_768, 15 },	/* 0x316 */
    { VGA_1024_768, 16 },	/* 0x317 */
    { VGA_1024_768, 24 },	/* 0x318 */
    { VGA_1280_1024, 15 },	/* 0x319 */
    { VGA_1280_1024, 16 },	/* 0x31a */
    { VGA_1280_1024, 24 },	/* 0x31b */
    { VGA_1600_1200, 8 },	/* 0x31c */
    { VGA_1600_1200, 15 },	/* 0x31d */
    { VGA_1600_1200, 16 },	/* 0x31e */
    { VGA_1600_1200, 24 },	/* 0x31f */
    { 0, 0 },
    { VGA_640_400, 15 },	/* 0x321 */
    { VGA_640_400, 16 },	/* 0x322 */
    { VGA_640_400, 24 },	/* 0x323 */
    { VGA_640_400, 32 },	/* 0x324 */
    { 0, 0 },
    { 0, 0 },
    { 0, 0 },
    { 0, 0 },
    { VGA_640_480, 32 },	/* 0x329 */
    { 0, 0 },
    { 0, 0 },
    { 0, 0 },
    { 0, 0 },
    { 0, 0 },
    { VGA_896_672, 8 },		/* 0x32f */
    { VGA_896_672, 15 },	/* 0x330 */
    { VGA_896_672, 16 },	/* 0x331 */
    { VGA_896_672, 24 },	/* 0x332 */
    { VGA_896_672, 32 },	/* 0x333 */
    { 0, 0 },
    { 0, 0 },
    { 0, 0 },
    { 0, 0 },
    { 0, 0 },
    { 0, 0 },
    { 0, 0 },
    { 0, 0 },
    { 0, 0 },
    { 0, 0 },
    { 0, 0 },
    { 0, 0 },
    { 0, 0 },
    { 0, 0 },
    { VGA_1600_1200, 32 },	/* 0x342 */
    { 0, 0 },
    { 0, 0 },
    { 0, 0 },
    { 0, 0 },
    { 0, 0 },
    { 0, 0 },
    { 0, 0 },
    { 0, 0 },
    { 0, 0 },
    { 0, 0 },
    { 0, 0 },
    { 0, 0 },
    { 0, 0 },
    { 0, 0 },
    { 0, 0 },
    { 0, 0 },
    { 0, 0 },
    { 0, 0 },
    { 0, 0 },
    { 0, 0 },
    { 0, 0 },
    { 0, 0 },
    { 0, 0 },
    { 0, 0 },
    { 0, 0 },
    { 0, 0 },
    { 0, 0 },
    { 0, 0 },
    { 0, 0 },
    { VGA_1440_900, 8 },	/* 0x360 */
    { VGA_1440_900, 15 },	/* 0x361 */
    { VGA_1440_900, 16 },	/* 0x362 */
    { VGA_1440_900, 24 },	/* 0x363 */
    { VGA_1440_900, 32 },	/* 0x364 */
    { VGA_1152_720, 8 },	/* 0x365 */
    { VGA_1152_720, 15 },	/* 0x366 */
    { VGA_1152_720, 16 },	/* 0x367 */
    { VGA_1152_720, 24 },	/* 0x368 */
    { VGA_1152_720, 32 },	/* 0x369 */
    { VGA_1024_640, 8 },	/* 0x36a */
    { VGA_1024_640, 15 },	/* 0x36b */
    { VGA_1024_640, 16 },	/* 0x36c */
    { VGA_1024_640, 24 },	/* 0x36d */
    { VGA_1024_640, 32 },	/* 0x36e */
    { VGA_800_500, 8 },		/* 0x36f */
    { VGA_800_500, 15 },	/* 0x370 */
    { VGA_800_500, 16 },	/* 0x371 */
    { VGA_800_500, 24 },	/* 0x372 */
    { VGA_800_500, 32 },	/* 0x373 */
  };
#endif

static inline grub_size_t
page_align (grub_size_t size)
{
  return (size + (1 << 12) - 1) & (~((1 << 12) - 1));
}

#ifdef GRUB_MACHINE_EFI
/* Find the optimal number of pages for the memory map. Is it better to
   move this code to efi/mm.c?  */
static grub_efi_uintn_t
find_efi_mmap_size (void)
{
  static grub_efi_uintn_t mmap_size = 0;

  if (mmap_size != 0)
    return mmap_size;

  mmap_size = (1 << 12);
  while (1)
    {
      int ret;
      grub_efi_memory_descriptor_t *mmap;
      grub_efi_uintn_t desc_size;

      mmap = grub_malloc (mmap_size);
      if (! mmap)
	return 0;

      ret = grub_efi_get_memory_map (&mmap_size, mmap, 0, &desc_size, 0);
      grub_free (mmap);

      if (ret < 0)
	grub_fatal ("cannot get memory map");
      else if (ret > 0)
	break;

      mmap_size += (1 << 12);
    }

  /* Increase the size a bit for safety, because GRUB allocates more on
     later, and EFI itself may allocate more.  */
  mmap_size += (1 << 12);

  return page_align (mmap_size);
}

#endif

/* Find the optimal number of pages for the memory map. */
static grub_size_t
find_mmap_size (void)
{
  grub_size_t count = 0, mmap_size;

  auto int NESTED_FUNC_ATTR hook (grub_uint64_t, grub_uint64_t, grub_uint32_t);
  int NESTED_FUNC_ATTR hook (grub_uint64_t addr __attribute__ ((unused)),
			     grub_uint64_t size __attribute__ ((unused)),
			     grub_uint32_t type __attribute__ ((unused)))
    {
      count++;
      return 0;
    }

  grub_mmap_iterate (hook);

  mmap_size = count * sizeof (struct grub_e820_mmap);

  /* Increase the size a bit for safety, because GRUB allocates more on
     later.  */
  mmap_size += (1 << 12);

  return page_align (mmap_size);
}

static void
free_pages (void)
{
  grub_relocator_unload (relocator);
  relocator = NULL;
  real_mode_mem = prot_mode_mem = initrd_mem = 0;
  real_mode_target = prot_mode_target = initrd_mem_target = 0;
}

/* Allocate pages for the real mode code and the protected mode code
   for linux as well as a memory map buffer.  */
static grub_err_t
allocate_pages (grub_size_t prot_size)
{
  grub_size_t real_size, mmap_size;
  grub_err_t err;

  /* Make sure that each size is aligned to a page boundary.  */
  real_size = GRUB_LINUX_CL_END_OFFSET;
  prot_size = page_align (prot_size);
  mmap_size = find_mmap_size ();

#ifdef GRUB_MACHINE_EFI
  efi_mmap_size = find_efi_mmap_size ();
#endif

  grub_dprintf ("linux", "real_size = %x, prot_size = %x, mmap_size = %x\n",
		(unsigned) real_size, (unsigned) prot_size, (unsigned) mmap_size);

  /* Calculate the number of pages; Combine the real mode code with
     the memory map buffer for simplicity.  */
  real_mode_pages = ((real_size + mmap_size + efi_mmap_size) >> 12);
  prot_mode_pages = (prot_size >> 12);

  /* Initialize the memory pointers with NULL for convenience.  */
  free_pages ();

  relocator = grub_relocator_new ();
  if (!relocator)
    {
      err = grub_errno;
      goto fail;
    }

  /* FIXME: Should request low memory from the heap when this feature is
     implemented.  */

  auto int NESTED_FUNC_ATTR hook (grub_uint64_t, grub_uint64_t, grub_uint32_t);
  int NESTED_FUNC_ATTR hook (grub_uint64_t addr, grub_uint64_t size, grub_uint32_t type)
    {
      /* We must put real mode code in the traditional space.  */

      if (type == GRUB_MACHINE_MEMORY_AVAILABLE
	  && addr <= 0x90000)
	{
	  if (addr < 0x10000)
	    {
	      size += addr - 0x10000;
	      addr = 0x10000;
	    }

	  if (addr + size > 0x90000)
	    size = 0x90000 - addr;

	  if (real_size + mmap_size + efi_mmap_size > size)
	    return 0;

	  real_mode_target = ((addr + size) - (real_size + mmap_size + efi_mmap_size));
	  return 1;
	}

      return 0;
    }
  grub_mmap_iterate (hook);
  if (! real_mode_target)
    {
      err = grub_error (GRUB_ERR_OUT_OF_MEMORY, "cannot allocate real mode pages");
      goto fail;
    }

  err = grub_relocator_alloc_chunk_addr (relocator, &real_mode_mem,
					 real_mode_target,
					 (real_size + mmap_size 
					  + efi_mmap_size));
  if (err)
    goto fail;
  efi_mmap_buf = (grub_uint8_t *) real_mode_mem + real_size + mmap_size;

  prot_mode_target = GRUB_LINUX_BZIMAGE_ADDR;

  err = grub_relocator_alloc_chunk_addr (relocator, &prot_mode_mem,
					 prot_mode_target, prot_size);
  if (err)
    goto fail;

  grub_dprintf ("linux", "real_mode_mem = %lx, real_mode_pages = %x, "
                "prot_mode_mem = %lx, prot_mode_pages = %x\n",
                (unsigned long) real_mode_mem, (unsigned) real_mode_pages,
                (unsigned long) prot_mode_mem, (unsigned) prot_mode_pages);

  return GRUB_ERR_NONE;

 fail:
  free_pages ();
  return err;
}

static void
grub_e820_add_region (struct grub_e820_mmap *e820_map, int *e820_num,
                      grub_uint64_t start, grub_uint64_t size,
                      grub_uint32_t type)
{
  int n = *e820_num;

  if (n >= GRUB_E820_MAX_ENTRY)
    grub_fatal ("Too many e820 memory map entries");

  if ((n > 0) && (e820_map[n - 1].addr + e820_map[n - 1].size == start) &&
      (e820_map[n - 1].type == type))
      e820_map[n - 1].size += size;
  else
    {
      e820_map[n].addr = start;
      e820_map[n].size = size;
      e820_map[n].type = type;
      (*e820_num)++;
    }
}

static grub_err_t
grub_linux_setup_video (struct linux_kernel_params *params)
{
  struct grub_video_mode_info mode_info;
  void *framebuffer;
  grub_err_t err;

<<<<<<< HEAD
  switch (grub_video_get_driver_id ())
    {
    case GRUB_VIDEO_DRIVER_VBE:
      params->have_vga = GRUB_VIDEO_LINUX_TYPE_VESA;
      break;

    default:
      params->have_vga = GRUB_VIDEO_LINUX_TYPE_SIMPLE;
      break;
    }

  err = grub_video_get_info_and_fini (&mode_info, &framebuffer);

  if (err)
    return err;
=======
  err = grub_video_get_info_and_fini (&mode_info, &framebuffer);

  if (err)
    {
      grub_errno = GRUB_ERR_NONE;
      return 1;
    }
>>>>>>> 6b9720a5

  params->lfb_width = mode_info.width;
  params->lfb_height = mode_info.height;
  params->lfb_depth = mode_info.bpp;
  params->lfb_line_len = mode_info.pitch;

  params->lfb_base = (grub_size_t) framebuffer;
  params->lfb_size = ALIGN_UP (params->lfb_line_len * params->lfb_height, 65536);

  params->red_mask_size = mode_info.red_mask_size;
  params->red_field_pos = mode_info.red_field_pos;
  params->green_mask_size = mode_info.green_mask_size;
  params->green_field_pos = mode_info.green_field_pos;
  params->blue_mask_size = mode_info.blue_mask_size;
  params->blue_field_pos = mode_info.blue_field_pos;
  params->reserved_mask_size = mode_info.reserved_mask_size;
  params->reserved_field_pos = mode_info.reserved_field_pos;


#ifdef GRUB_MACHINE_PCBIOS
  /* VESA packed modes may come with zeroed mask sizes, which need
     to be set here according to DAC Palette width.  If we don't,
     this results in Linux displaying a black screen.  */
  if (mode_info.bpp <= 8)
    {
      struct grub_vbe_info_block controller_info;
      int status;
      int width = 8;

      status = grub_vbe_bios_get_controller_info (&controller_info);

      if (status == GRUB_VBE_STATUS_OK &&
	  (controller_info.capabilities & GRUB_VBE_CAPABILITY_DACWIDTH))
	status = grub_vbe_bios_set_dac_palette_width (&width);

      if (status != GRUB_VBE_STATUS_OK)
	/* 6 is default after mode reset.  */
	width = 6;

      params->red_mask_size = params->green_mask_size
	= params->blue_mask_size = width;
      params->reserved_mask_size = 0;
    }
#endif

  return GRUB_ERR_NONE;
}

#ifdef __x86_64__
extern grub_uint8_t grub_linux_trampoline_start[];
extern grub_uint8_t grub_linux_trampoline_end[];
#endif

static grub_err_t
grub_linux_boot (void)
{
  struct linux_kernel_params *params;
  int e820_num;
  grub_err_t err = 0;
  char *modevar, *tmp;
  struct grub_relocator32_state state;

  params = real_mode_mem;

#ifdef GRUB_MACHINE_IEEE1275
  {
    char *bootpath;
    grub_ssize_t len;

    bootpath = grub_env_get ("root");
    if (bootpath)
      grub_ieee1275_set_property (grub_ieee1275_chosen,
				  "bootpath", bootpath,
				  grub_strlen (bootpath) + 1,
				  &len);
  }
#endif

  grub_dprintf ("linux", "code32_start = %x\n",
		(unsigned) params->code32_start);

  auto int NESTED_FUNC_ATTR hook (grub_uint64_t, grub_uint64_t, grub_uint32_t);
  int NESTED_FUNC_ATTR hook (grub_uint64_t addr, grub_uint64_t size, grub_uint32_t type)
    {
      switch (type)
        {
        case GRUB_MACHINE_MEMORY_AVAILABLE:
	  grub_e820_add_region (params->e820_map, &e820_num,
				addr, size, GRUB_E820_RAM);
	  break;

#ifdef GRUB_MACHINE_MEMORY_ACPI
        case GRUB_MACHINE_MEMORY_ACPI:
	  grub_e820_add_region (params->e820_map, &e820_num,
				addr, size, GRUB_E820_ACPI);
	  break;
#endif

#ifdef GRUB_MACHINE_MEMORY_NVS
        case GRUB_MACHINE_MEMORY_NVS:
	  grub_e820_add_region (params->e820_map, &e820_num,
				addr, size, GRUB_E820_NVS);
	  break;
#endif

#ifdef GRUB_MACHINE_MEMORY_CODE
        case GRUB_MACHINE_MEMORY_CODE:
	  grub_e820_add_region (params->e820_map, &e820_num,
				addr, size, GRUB_E820_EXEC_CODE);
	  break;
#endif

        default:
          grub_e820_add_region (params->e820_map, &e820_num,
                                addr, size, GRUB_E820_RESERVED);
        }
      return 0;
    }

  e820_num = 0;
  grub_mmap_iterate (hook);
  params->mmap_size = e820_num;

  modevar = grub_env_get ("gfxpayload");

  /* Now all graphical modes are acceptable.
     May change in future if we have modes without framebuffer.  */
  if (modevar && *modevar != 0)
    {
      tmp = grub_xasprintf ("%s;" DEFAULT_VIDEO_MODE, modevar);
      if (! tmp)
	return grub_errno;
      err = grub_video_set_mode (tmp, 0, 0);
      grub_free (tmp);
    }
  else
    err = grub_video_set_mode (DEFAULT_VIDEO_MODE, 0, 0);

  if (err)
    {
      grub_print_error ();
      grub_printf ("Booting however\n");
      grub_errno = GRUB_ERR_NONE;
    }

<<<<<<< HEAD
  err = grub_linux_setup_video (params);
  if (err)
=======
  if (! grub_linux_setup_video (params))
    {
      /* Use generic framebuffer unless VESA is known to be supported.  */
      if (params->have_vga != GRUB_VIDEO_LINUX_TYPE_VESA)
	params->have_vga = GRUB_VIDEO_LINUX_TYPE_SIMPLE;
      else
	params->lfb_size >>= 16;
    }
  else
>>>>>>> 6b9720a5
    {
      grub_print_error ();
      grub_errno = GRUB_ERR_NONE;
#if HAS_VGA_TEXT
      params->have_vga = GRUB_VIDEO_LINUX_TYPE_TEXT;
      params->video_mode = 0x3;
#else
      params->have_vga = 0;
      params->video_mode = 0;
      params->video_width = 0;
      params->video_height = 0;
#endif
    }

  /* Initialize these last, because terminal position could be affected by printfs above.  */
#ifndef GRUB_MACHINE_IEEE1275
  if (params->have_vga == GRUB_VIDEO_LINUX_TYPE_TEXT)
#endif
    {
      grub_term_output_t term;
      int found = 0;
      FOR_ACTIVE_TERM_OUTPUTS(term)
	if (grub_strcmp (term->name, "vga_text") == 0
	    || grub_strcmp (term->name, "console") == 0
	    || grub_strcmp (term->name, "ofconsole") == 0)
	  {
	    grub_uint16_t pos = grub_term_getxy (term);
	    params->video_cursor_x = pos >> 8;
	    params->video_cursor_y = pos & 0xff;
	    params->video_width = grub_term_width (term);
	    params->video_height = grub_term_height (term);
	    found = 1;
	    break;
	  }
      if (!found)
	{
	  params->video_cursor_x = 0;
	  params->video_cursor_y = 0;
	  params->video_width = 80;
	  params->video_height = 25;
	}
    }

#ifdef GRUB_MACHINE_IEEE1275
  {
    params->ofw_signature = GRUB_LINUX_OFW_SIGNATURE;
    params->ofw_num_items = 1;
    params->ofw_cif_handler = (grub_uint32_t) grub_ieee1275_entry_fn;
    params->ofw_idt = 0;
  }
#endif

#ifdef GRUB_MACHINE_EFI
  {
    grub_efi_uintn_t efi_map_key, efi_desc_size;
    grub_efi_uint32_t efi_desc_version;
    if (grub_efi_get_memory_map (&efi_mmap_size, efi_mmap_buf, &efi_map_key,
				 &efi_desc_size, &efi_desc_version) <= 0)
      grub_fatal ("cannot get memory map");
    
    if (! grub_efi_exit_boot_services (efi_map_key))
      grub_fatal ("cannot exit boot services");

    /* Note that no boot services are available from here.  */

    /* Pass EFI parameters.  */
    if (grub_le_to_cpu16 (params->version) >= 0x0206)
      {
	params->v0206.efi_mem_desc_size = efi_desc_size;
	params->v0206.efi_mem_desc_version = efi_desc_version;
	params->v0206.efi_mmap = (grub_uint32_t) (unsigned long) efi_mmap_buf;
	params->v0206.efi_mmap_size = efi_mmap_size;
#ifdef __x86_64__
	params->v0206.efi_mmap_hi = (grub_uint32_t) ((grub_uint64_t) efi_mmap_buf >> 32);
#endif
      }
    else if (grub_le_to_cpu16 (params->version) >= 0x0204)
      {
	params->v0204.efi_mem_desc_size = efi_desc_size;
	params->v0204.efi_mem_desc_version = efi_desc_version;
	params->v0204.efi_mmap = (grub_uint32_t) (unsigned long) efi_mmap_buf;
	params->v0204.efi_mmap_size = efi_mmap_size;
      }
  }
#endif

  /* FIXME.  */
  /*  asm volatile ("lidt %0" : : "m" (idt_desc)); */
  state.ebx = 0;
  state.esi = real_mode_target;
  state.esp = real_mode_target;
  state.eip = params->code32_start;
  return grub_relocator32_boot (relocator, state);
}

static grub_err_t
grub_linux_unload (void)
{
  grub_dl_unref (my_mod);
  loaded = 0;
  return GRUB_ERR_NONE;
}

static grub_err_t
grub_cmd_linux (grub_command_t cmd __attribute__ ((unused)),
		int argc, char *argv[])
{
  grub_file_t file = 0;
  struct linux_kernel_header lh;
  struct linux_kernel_params *params;
  grub_uint8_t setup_sects;
  grub_size_t real_size, prot_size;
  grub_ssize_t len;
  int i;
  char *dest;

  grub_dl_ref (my_mod);

  if (argc == 0)
    {
      grub_error (GRUB_ERR_BAD_ARGUMENT, "no kernel specified");
      goto fail;
    }

  file = grub_file_open (argv[0]);
  if (! file)
    goto fail;

  if (grub_file_read (file, &lh, sizeof (lh)) != sizeof (lh))
    {
      grub_error (GRUB_ERR_READ_ERROR, "cannot read the Linux header");
      goto fail;
    }

  if (lh.boot_flag != grub_cpu_to_le16 (0xaa55))
    {
      grub_error (GRUB_ERR_BAD_OS, "invalid magic number");
      goto fail;
    }

  if (lh.setup_sects > GRUB_LINUX_MAX_SETUP_SECTS)
    {
      grub_error (GRUB_ERR_BAD_OS, "too many setup sectors");
      goto fail;
    }

  if (! (lh.loadflags & GRUB_LINUX_FLAG_BIG_KERNEL))
    {
      grub_error (GRUB_ERR_BAD_OS, "zImage doesn't support 32-bit boot"
#ifdef GRUB_MACHINE_PCBIOS
		  " (try with `linux16')"
#endif
		  );
      goto fail;
    }

  /* FIXME: 2.03 is not always good enough (Linux 2.4 can be 2.03 and
     still not support 32-bit boot.  */
  if (lh.header != grub_cpu_to_le32 (GRUB_LINUX_MAGIC_SIGNATURE)
      || grub_le_to_cpu16 (lh.version) < 0x0203)
    {
      grub_error (GRUB_ERR_BAD_OS, "version too old for 32-bit boot"
#ifdef GRUB_MACHINE_PCBIOS
		  " (try with `linux16')"
#endif
		  );
      goto fail;
    }

  setup_sects = lh.setup_sects;

  /* If SETUP_SECTS is not set, set it to the default (4).  */
  if (! setup_sects)
    setup_sects = GRUB_LINUX_DEFAULT_SETUP_SECTS;

  real_size = setup_sects << GRUB_DISK_SECTOR_BITS;
  prot_size = grub_file_size (file) - real_size - GRUB_DISK_SECTOR_SIZE;

  if (allocate_pages (prot_size))
    goto fail;

  params = (struct linux_kernel_params *) real_mode_mem;
  grub_memset (params, 0, GRUB_LINUX_CL_END_OFFSET);
  grub_memcpy (&params->setup_sects, &lh.setup_sects, sizeof (lh) - 0x1F1);

  params->ps_mouse = params->padding10 =  0;

  len = 0x400 - sizeof (lh);
  if (grub_file_read (file, (char *) real_mode_mem + sizeof (lh), len) != len)
    {
      grub_error (GRUB_ERR_FILE_READ_ERROR, "couldn't read file");
      goto fail;
    }

  params->type_of_loader = (LINUX_LOADER_ID_GRUB << 4);

  /* These two are used (instead of cmd_line_ptr) by older versions of Linux,
     and otherwise ignored.  */
  params->cl_magic = GRUB_LINUX_CL_MAGIC;
  params->cl_offset = 0x1000;

  params->cmd_line_ptr = real_mode_target + 0x1000;
  params->ramdisk_image = 0;
  params->ramdisk_size = 0;

  params->heap_end_ptr = GRUB_LINUX_HEAP_END_OFFSET;
  params->loadflags |= GRUB_LINUX_FLAG_CAN_USE_HEAP;

  /* These are not needed to be precise, because Linux uses these values
     only to raise an error when the decompression code cannot find good
     space.  */
  params->ext_mem = ((32 * 0x100000) >> 10);
  params->alt_mem = ((32 * 0x100000) >> 10);

  /* Ignored by Linux.  */
  params->video_page = 0;

  /* Only used when `video_mode == 0x7', otherwise ignored.  */
  params->video_ega_bx = 0;

  params->font_size = 16; /* XXX */

#ifdef GRUB_MACHINE_EFI
  if (grub_le_to_cpu16 (params->version) >= 0x0206)
    {
      params->v0206.efi_signature = GRUB_LINUX_EFI_SIGNATURE;
      params->v0206.efi_system_table = (grub_uint32_t) (unsigned long) grub_efi_system_table;
#ifdef __x86_64__
      params->v0206.efi_system_table_hi = (grub_uint32_t) ((grub_uint64_t) grub_efi_system_table >> 32);
#endif
    }
  else if (grub_le_to_cpu16 (params->version) >= 0x0204)
    {
      params->v0204.efi_signature = GRUB_LINUX_EFI_SIGNATURE_0204;
      params->v0204.efi_system_table = (grub_uint32_t) (unsigned long) grub_efi_system_table;
    }
#endif

  /* The other parameters are filled when booting.  */

  grub_file_seek (file, real_size + GRUB_DISK_SECTOR_SIZE);

  grub_dprintf ("linux", "bzImage, setup=0x%x, size=0x%x\n",
		(unsigned) real_size, (unsigned) prot_size);

  /* Look for memory size and video mode specified on the command line.  */
  linux_mem_size = 0;
  for (i = 1; i < argc; i++)
#ifdef GRUB_MACHINE_PCBIOS
    if (grub_memcmp (argv[i], "vga=", 4) == 0)
      {
	/* Video mode selection support.  */
	char *val = argv[i] + 4;
	unsigned vid_mode = GRUB_LINUX_VID_MODE_NORMAL;
	struct linux_vesafb_mode *linux_mode;
	grub_err_t err;
	char *buf;

	if (grub_strcmp (val, "normal") == 0)
	  vid_mode = GRUB_LINUX_VID_MODE_NORMAL;
	else if (grub_strcmp (val, "ext") == 0)
	  vid_mode = GRUB_LINUX_VID_MODE_EXTENDED;
	else if (grub_strcmp (val, "ask") == 0)
	  {
	    grub_printf ("Legacy `ask' parameter no longer supported.\n");

	    /* We usually would never do this in a loader, but "vga=ask" means user
	       requested interaction, so it can't hurt to request keyboard input.  */
	    grub_wait_after_message ();

	    goto fail;
	  }
	else
	  vid_mode = (grub_uint16_t) grub_strtoul (val, 0, 0);

	switch (vid_mode)
	  {
	  case 0:
	  case GRUB_LINUX_VID_MODE_NORMAL:
	    grub_env_set ("gfxpayload", "text");
	    grub_printf ("%s is deprecated. "
			 "Use set gfxpayload=text before "
			 "linux command instead.\n",
			 argv[i]);
	    break;

	  case 1:
	  case GRUB_LINUX_VID_MODE_EXTENDED:
	    /* FIXME: support 80x50 text. */
	    grub_env_set ("gfxpayload", "text");
	    grub_printf ("%s is deprecated. "
			 "Use set gfxpayload=text before "
			 "linux command instead.\n",
			 argv[i]);
	    break;
	  default:
	    /* Ignore invalid values.  */
	    if (vid_mode < GRUB_LINUX_VID_MODE_VESA_START ||
		vid_mode >= GRUB_LINUX_VID_MODE_VESA_START +
		ARRAY_SIZE (linux_vesafb_modes))
	      {
		grub_env_set ("gfxpayload", "text");
		grub_printf ("%s is deprecated. Mode %d isn't recognized. "
			     "Use set gfxpayload=WIDTHxHEIGHT[xDEPTH] before "
			     "linux command instead.\n",
			     argv[i], vid_mode);
		break;
	      }

	    /* We can't detect VESA, but user is implicitly telling us that it
	       is built-in because `vga=' parameter was used.  */
	    params->have_vga = GRUB_VIDEO_LINUX_TYPE_VESA;

	    linux_mode
	      = &linux_vesafb_modes[vid_mode - GRUB_LINUX_VID_MODE_VESA_START];

	    buf = grub_xasprintf ("%ux%ux%u,%ux%u",
				 linux_vesafb_res[linux_mode->res_index].width,
				 linux_vesafb_res[linux_mode->res_index].height,
				 linux_mode->depth,
				 linux_vesafb_res[linux_mode->res_index].width,
				 linux_vesafb_res[linux_mode->res_index].height);
	    if (! buf)
	      goto fail;

	    grub_printf ("%s is deprecated. "
			 "Use set gfxpayload=%s before "
			 "linux command instead.\n",
			 argv[i], buf);
	    err = grub_env_set ("gfxpayload", buf);
	    grub_free (buf);
	    if (err)
	      goto fail;
	  }
      }
    else
#endif /* GRUB_MACHINE_PCBIOS */
    if (grub_memcmp (argv[i], "mem=", 4) == 0)
      {
	char *val = argv[i] + 4;

	linux_mem_size = grub_strtoul (val, &val, 0);

	if (grub_errno)
	  {
	    grub_errno = GRUB_ERR_NONE;
	    linux_mem_size = 0;
	  }
	else
	  {
	    int shift = 0;

	    switch (grub_tolower (val[0]))
	      {
	      case 'g':
		shift += 10;
	      case 'm':
		shift += 10;
	      case 'k':
		shift += 10;
	      default:
		break;
	      }

	    /* Check an overflow.  */
	    if (linux_mem_size > (~0UL >> shift))
	      linux_mem_size = 0;
	    else
	      linux_mem_size <<= shift;
	  }
      }
    else if (grub_memcmp (argv[i], "quiet", sizeof ("quiet") - 1) == 0)
      {
	params->loadflags |= GRUB_LINUX_FLAG_QUIET;
      }


  /* Specify the boot file.  */
  dest = grub_stpcpy ((char *) real_mode_mem + GRUB_LINUX_CL_OFFSET,
		      "BOOT_IMAGE=");
  dest = grub_stpcpy (dest, argv[0]);

  /* Copy kernel parameters.  */
  for (i = 1;
       i < argc
	 && dest + grub_strlen (argv[i]) + 1 < ((char *) real_mode_mem
						+ GRUB_LINUX_CL_END_OFFSET);
       i++)
    {
      *dest++ = ' ';
      dest = grub_stpcpy (dest, argv[i]);
    }

  len = prot_size;
  if (grub_file_read (file, prot_mode_mem, len) != len)
    grub_error (GRUB_ERR_FILE_READ_ERROR, "couldn't read file");

  if (grub_errno == GRUB_ERR_NONE)
    {
      grub_loader_set (grub_linux_boot, grub_linux_unload,
		       0 /* set noreturn=0 in order to avoid grub_console_fini() */);
      loaded = 1;
    }

 fail:

  if (file)
    grub_file_close (file);

  if (grub_errno != GRUB_ERR_NONE)
    {
      grub_dl_unref (my_mod);
      loaded = 0;
    }

  return grub_errno;
}

static grub_err_t
grub_cmd_initrd (grub_command_t cmd __attribute__ ((unused)),
		 int argc, char *argv[])
{
  grub_file_t file = 0;
  grub_ssize_t size;
  grub_addr_t addr_min, addr_max;
  grub_addr_t addr;
  grub_err_t err;
  struct linux_kernel_header *lh;

  if (argc == 0)
    {
      grub_error (GRUB_ERR_BAD_ARGUMENT, "no module specified");
      goto fail;
    }

  if (! loaded)
    {
      grub_error (GRUB_ERR_BAD_ARGUMENT, "you need to load the kernel first");
      goto fail;
    }

  file = grub_file_open (argv[0]);
  if (! file)
    goto fail;

  size = grub_file_size (file);
  initrd_pages = (page_align (size) >> 12);

  lh = (struct linux_kernel_header *) real_mode_mem;

  /* Get the highest address available for the initrd.  */
  if (grub_le_to_cpu16 (lh->version) >= 0x0203)
    {
      addr_max = grub_cpu_to_le32 (lh->initrd_addr_max);

      /* XXX in reality, Linux specifies a bogus value, so
	 it is necessary to make sure that ADDR_MAX does not exceed
	 0x3fffffff.  */
      if (addr_max > GRUB_LINUX_INITRD_MAX_ADDRESS)
	addr_max = GRUB_LINUX_INITRD_MAX_ADDRESS;
    }
  else
    addr_max = GRUB_LINUX_INITRD_MAX_ADDRESS;

  if (linux_mem_size != 0 && linux_mem_size < addr_max)
    addr_max = linux_mem_size;

  /* Linux 2.3.xx has a bug in the memory range check, so avoid
     the last page.
     Linux 2.2.xx has a bug in the memory range check, which is
     worse than that of Linux 2.3.xx, so avoid the last 64kb.  */
  addr_max -= 0x10000;

  /* Usually, the compression ratio is about 50%.  */
  addr_min = (grub_addr_t) prot_mode_target + ((prot_mode_pages * 3) << 12)
             + page_align (size);

  /* Put the initrd as high as possible, 4KiB aligned.  */
  addr = (addr_max - size) & ~0xFFF;

  if (addr < addr_min)
    {
      grub_error (GRUB_ERR_OUT_OF_RANGE, "the initrd is too big");
      goto fail;
    }

  err = grub_relocator_alloc_chunk_align (relocator, &initrd_mem,
					  &initrd_mem_target,
					  addr_min, addr, size, 0x1000,
					  GRUB_RELOCATOR_PREFERENCE_HIGH);
  if (err)
    return err;

  if (grub_file_read (file, initrd_mem, size) != size)
    {
      grub_error (GRUB_ERR_FILE_READ_ERROR, "couldn't read file");
      goto fail;
    }

  grub_dprintf ("linux", "Initrd, addr=0x%x, size=0x%x\n",
		(unsigned) addr, (unsigned) size);

  lh->ramdisk_image = initrd_mem_target;
  lh->ramdisk_size = size;
  lh->root_dev = 0x0100; /* XXX */

 fail:
  if (file)
    grub_file_close (file);

  return grub_errno;
}

static grub_command_t cmd_linux, cmd_initrd;

GRUB_MOD_INIT(linux)
{
  cmd_linux = grub_register_command ("linux", grub_cmd_linux,
				     0, N_("Load Linux."));
  cmd_initrd = grub_register_command ("initrd", grub_cmd_initrd,
				      0, N_("Load initrd."));
  my_mod = mod;
}

GRUB_MOD_FINI(linux)
{
  grub_unregister_command (cmd_linux);
  grub_unregister_command (cmd_initrd);
}<|MERGE_RESOLUTION|>--- conflicted
+++ resolved
@@ -468,23 +468,6 @@
   void *framebuffer;
   grub_err_t err;
 
-<<<<<<< HEAD
-  switch (grub_video_get_driver_id ())
-    {
-    case GRUB_VIDEO_DRIVER_VBE:
-      params->have_vga = GRUB_VIDEO_LINUX_TYPE_VESA;
-      break;
-
-    default:
-      params->have_vga = GRUB_VIDEO_LINUX_TYPE_SIMPLE;
-      break;
-    }
-
-  err = grub_video_get_info_and_fini (&mode_info, &framebuffer);
-
-  if (err)
-    return err;
-=======
   err = grub_video_get_info_and_fini (&mode_info, &framebuffer);
 
   if (err)
@@ -492,7 +475,6 @@
       grub_errno = GRUB_ERR_NONE;
       return 1;
     }
->>>>>>> 6b9720a5
 
   params->lfb_width = mode_info.width;
   params->lfb_height = mode_info.height;
@@ -638,10 +620,6 @@
       grub_errno = GRUB_ERR_NONE;
     }
 
-<<<<<<< HEAD
-  err = grub_linux_setup_video (params);
-  if (err)
-=======
   if (! grub_linux_setup_video (params))
     {
       /* Use generic framebuffer unless VESA is known to be supported.  */
@@ -651,11 +629,8 @@
 	params->lfb_size >>= 16;
     }
   else
->>>>>>> 6b9720a5
-    {
-      grub_print_error ();
-      grub_errno = GRUB_ERR_NONE;
-#if HAS_VGA_TEXT
+    {
+#if defined (GRUB_MACHINE_PCBIOS) || defined (GRUB_MACHINE_COREBOOT) || defined (GRUB_MACHINE_QEMU)
       params->have_vga = GRUB_VIDEO_LINUX_TYPE_TEXT;
       params->video_mode = 0x3;
 #else
