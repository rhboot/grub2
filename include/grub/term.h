/*
 *  GRUB  --  GRand Unified Bootloader
 *  Copyright (C) 2002,2003,2005,2007,2008,2009,2010  Free Software Foundation, Inc.
 *
 *  GRUB is free software: you can redistribute it and/or modify
 *  it under the terms of the GNU General Public License as published by
 *  the Free Software Foundation, either version 3 of the License, or
 *  (at your option) any later version.
 *
 *  GRUB is distributed in the hope that it will be useful,
 *  but WITHOUT ANY WARRANTY; without even the implied warranty of
 *  MERCHANTABILITY or FITNESS FOR A PARTICULAR PURPOSE.  See the
 *  GNU General Public License for more details.
 *
 *  You should have received a copy of the GNU General Public License
 *  along with GRUB.  If not, see <http://www.gnu.org/licenses/>.
 */

#ifndef GRUB_TERM_HEADER
#define GRUB_TERM_HEADER	1

/* Internal codes used by GRUB to represent terminal input.  */
#define GRUB_TERM_LEFT		2
#define GRUB_TERM_RIGHT		6
#define GRUB_TERM_UP		16
#define GRUB_TERM_DOWN		14
#define GRUB_TERM_HOME		1
#define GRUB_TERM_END		5
#define GRUB_TERM_DC		4
#define GRUB_TERM_PPAGE		7
#define GRUB_TERM_NPAGE		3
#define GRUB_TERM_ESC		'\e'
#define GRUB_TERM_TAB		'\t'
#define GRUB_TERM_BACKSPACE	8

#ifndef ASM_FILE

#include <grub/err.h>
#include <grub/symbol.h>
#include <grub/types.h>
<<<<<<< HEAD
#include <grub/handler.h>
#include <grub/unicode.h>
=======
#include <grub/list.h>
>>>>>>> 1bb9c2b1

/* These are used to represent the various color states we use.  */
typedef enum
  {
    /* The color used to display all text that does not use the
       user defined colors below.  */
    GRUB_TERM_COLOR_STANDARD,
    /* The user defined colors for normal text.  */
    GRUB_TERM_COLOR_NORMAL,
    /* The user defined colors for highlighted text.  */
    GRUB_TERM_COLOR_HIGHLIGHT
  }
grub_term_color_state;

/* Flags for representing the capabilities of a terminal.  */
/* Some notes about the flags:
   - These flags are used by higher-level functions but not terminals
   themselves.
   - If a terminal is dumb, you may assume that only putchar, getkey and
   checkkey are called.
   - Some fancy features (setcolorstate, setcolor and setcursor) can be set
   to NULL.  */

/* Set when input characters shouldn't be echoed back.  */
#define GRUB_TERM_NO_ECHO	        (1 << 0)
/* Set when the editing feature should be disabled.  */
#define GRUB_TERM_NO_EDIT	        (1 << 1)
/* Set when the terminal cannot do fancy things.  */
#define GRUB_TERM_DUMB		        (1 << 2)
/* Which encoding does terminal expect stream to be.  */
#define GRUB_TERM_CODE_TYPE_SHIFT       3
#define GRUB_TERM_CODE_TYPE_MASK	        (7 << GRUB_TERM_CODE_TYPE_SHIFT)
/* Only ASCII characters accepted.  */
#define GRUB_TERM_CODE_TYPE_ASCII	        (0 << GRUB_TERM_CODE_TYPE_SHIFT)
/* Expects CP-437 characters (ASCII + pseudographics).  */
#define GRUB_TERM_CODE_TYPE_CP437	                (1 << GRUB_TERM_CODE_TYPE_SHIFT)
/* UTF-8 stream in logical order. Usually used for terminals
   which just forward the stream to another computer.  */
#define GRUB_TERM_CODE_TYPE_UTF8_LOGICAL	(2 << GRUB_TERM_CODE_TYPE_SHIFT)
/* UTF-8 in visual order. Like UTF-8 logical but for buggy endpoints.  */
#define GRUB_TERM_CODE_TYPE_UTF8_VISUAL	        (3 << GRUB_TERM_CODE_TYPE_SHIFT)
/* Glyph description in visual order.  */
#define GRUB_TERM_CODE_TYPE_VISUAL_GLYPHS       (4 << GRUB_TERM_CODE_TYPE_SHIFT)


/* Bitmasks for modifier keys returned by grub_getkeystatus.  */
#define GRUB_TERM_STATUS_SHIFT	(1 << 0)
#define GRUB_TERM_STATUS_CTRL	(1 << 1)
#define GRUB_TERM_STATUS_ALT	(1 << 2)

/* Menu-related geometrical constants.  */

/* The number of lines of "GRUB version..." at the top.  */
#define GRUB_TERM_INFO_HEIGHT	1

/* The number of columns/lines between messages/borders/etc.  */
#define GRUB_TERM_MARGIN	1

/* The number of columns of scroll information.  */
#define GRUB_TERM_SCROLL_WIDTH	1

/* The Y position of the top border.  */
#define GRUB_TERM_TOP_BORDER_Y	(GRUB_TERM_MARGIN + GRUB_TERM_INFO_HEIGHT \
                                 + GRUB_TERM_MARGIN)

/* The X position of the left border.  */
#define GRUB_TERM_LEFT_BORDER_X	GRUB_TERM_MARGIN

/* The number of lines of messages at the bottom.  */
#define GRUB_TERM_MESSAGE_HEIGHT	8

/* The Y position of the first entry.  */
#define GRUB_TERM_FIRST_ENTRY_Y	(GRUB_TERM_TOP_BORDER_Y + 1)

struct grub_term_input
{
  /* The next terminal.  */
  struct grub_term_input *next;

  /* The terminal name.  */
  const char *name;

  /* Initialize the terminal.  */
  grub_err_t (*init) (struct grub_term_input *term);

  /* Clean up the terminal.  */
  grub_err_t (*fini) (struct grub_term_input *term);

  /* Check if any input character is available.  */
  int (*checkkey) (struct grub_term_input *term);

  /* Get a character.  */
  int (*getkey) (struct grub_term_input *term);

  /* Get keyboard modifier status.  */
  int (*getkeystatus) (struct grub_term_input *term);

  void *data;
};
typedef struct grub_term_input *grub_term_input_t;

struct grub_term_output
{
  /* The next terminal.  */
  struct grub_term_output *next;

  /* The terminal name.  */
  const char *name;

  /* Initialize the terminal.  */
  grub_err_t (*init) (struct grub_term_output *term);

  /* Clean up the terminal.  */
  grub_err_t (*fini) (struct grub_term_output *term);

  /* Put a character. C is encoded in Unicode.  */
  void (*putchar) (struct grub_term_output *term,
		   const struct grub_unicode_glyph *c);

  /* Get the number of columns occupied by a given character C. C is
     encoded in Unicode.  */
  grub_ssize_t (*getcharwidth) (struct grub_term_output *term,
				const struct grub_unicode_glyph *c);

  /* Get the screen size. The return value is ((Width << 8) | Height).  */
  grub_uint16_t (*getwh) (struct grub_term_output *term);

  /* Get the cursor position. The return value is ((X << 8) | Y).  */
  grub_uint16_t (*getxy) (struct grub_term_output *term);

  /* Go to the position (X, Y).  */
  void (*gotoxy) (struct grub_term_output *term,
		  grub_uint8_t x, grub_uint8_t y);

  /* Clear the screen.  */
  void (*cls) (struct grub_term_output *term);

  /* Set the current color to be used */
  void (*setcolorstate) (struct grub_term_output *term,
			 grub_term_color_state state);

  /* Turn on/off the cursor.  */
  void (*setcursor) (struct grub_term_output *term, int on);

  /* Update the screen.  */
  void (*refresh) (struct grub_term_output *term);

  /* The feature flags defined above.  */
  grub_uint32_t flags;

  /* Current color state.  */
  grub_uint8_t normal_color;
  grub_uint8_t highlight_color;

  void *data;
};
typedef struct grub_term_output *grub_term_output_t;

#define GRUB_TERM_DEFAULT_NORMAL_COLOR 0x07
#define GRUB_TERM_DEFAULT_HIGHLIGHT_COLOR 0x70
#define GRUB_TERM_DEFAULT_STANDARD_COLOR 0x07

extern struct grub_term_output *EXPORT_VAR(grub_term_outputs_disabled);
extern struct grub_term_input *EXPORT_VAR(grub_term_inputs_disabled);
extern struct grub_term_output *EXPORT_VAR(grub_term_outputs);
extern struct grub_term_input *EXPORT_VAR(grub_term_inputs);

static inline void
grub_term_register_input (const char *name __attribute__ ((unused)),
			  grub_term_input_t term)
{
  if (grub_term_inputs)
    grub_list_push (GRUB_AS_LIST_P (&grub_term_inputs_disabled),
		    GRUB_AS_LIST (term));
  else
    {
      /* If this is the first terminal, enable automatically.  */
      if (! term->init || term->init (term) == GRUB_ERR_NONE)
	grub_list_push (GRUB_AS_LIST_P (&grub_term_inputs), GRUB_AS_LIST (term));
    }
}

static inline void
grub_term_register_input_active (const char *name __attribute__ ((unused)),
				 grub_term_input_t term)
{
  if (! term->init || term->init () == GRUB_ERR_NONE)
    grub_list_push (GRUB_AS_LIST_P (&grub_term_inputs), GRUB_AS_LIST (term));
}

static inline void
grub_term_register_output (const char *name __attribute__ ((unused)),
			   grub_term_output_t term)
{
  if (grub_term_outputs)
    grub_list_push (GRUB_AS_LIST_P (&grub_term_outputs_disabled),
		    GRUB_AS_LIST (term));
  else
    {
      /* If this is the first terminal, enable automatically.  */
      if (! term->init || term->init (term) == GRUB_ERR_NONE)
	grub_list_push (GRUB_AS_LIST_P (&grub_term_outputs),
			GRUB_AS_LIST (term));
    }
}

static inline void
grub_term_register_output_active (const char *name __attribute__ ((unused)),
				  grub_term_output_t term)
{
  if (! term->init || term->init () == GRUB_ERR_NONE)
    grub_list_push (GRUB_AS_LIST_P (&grub_term_outputs),
		    GRUB_AS_LIST (term));
}

static inline void
grub_term_unregister_input (grub_term_input_t term)
{
  grub_list_remove (GRUB_AS_LIST_P (&grub_term_inputs), GRUB_AS_LIST (term));
  grub_list_remove (GRUB_AS_LIST_P (&grub_term_inputs_disabled),
		    GRUB_AS_LIST (term));
}

static inline void
grub_term_unregister_output (grub_term_output_t term)
{
  grub_list_remove (GRUB_AS_LIST_P (&grub_term_outputs), GRUB_AS_LIST (term));
  grub_list_remove (GRUB_AS_LIST_P (&(grub_term_outputs_disabled)),
		    GRUB_AS_LIST (term));
}

#define FOR_ACTIVE_TERM_INPUTS(var) FOR_LIST_ELEMENTS((var), (grub_term_inputs))
#define FOR_DISABLED_TERM_INPUTS(var) FOR_LIST_ELEMENTS((var), (grub_term_inputs_disabled))
#define FOR_ACTIVE_TERM_OUTPUTS(var) FOR_LIST_ELEMENTS((var), (grub_term_outputs))
#define FOR_DISABLED_TERM_OUTPUTS(var) FOR_LIST_ELEMENTS((var), (grub_term_outputs_disabled))

void grub_putcode (grub_uint32_t code, struct grub_term_output *term);
int EXPORT_FUNC(grub_getkey) (void);
int EXPORT_FUNC(grub_checkkey) (void);
int EXPORT_FUNC(grub_getkeystatus) (void);
void grub_cls (void);
void EXPORT_FUNC(grub_refresh) (void);
void grub_puts_terminal (const char *str, struct grub_term_output *term);
grub_uint16_t *grub_term_save_pos (void);
void grub_term_restore_pos (grub_uint16_t *pos);

static inline unsigned grub_term_width (struct grub_term_output *term)
{
  return ((term->getwh(term)&0xFF00)>>8);
}

static inline unsigned grub_term_height (struct grub_term_output *term)
{
  return (term->getwh(term)&0xFF);
}

/* The width of the border.  */
static inline unsigned
grub_term_border_width (struct grub_term_output *term)
{
  return grub_term_width (term) - GRUB_TERM_MARGIN * 3 - GRUB_TERM_SCROLL_WIDTH;
}

/* The max column number of an entry. The last "-1" is for a
   continuation marker.  */
static inline int
grub_term_entry_width (struct grub_term_output *term)
{
  return grub_term_border_width (term) - 2 - GRUB_TERM_MARGIN * 2 - 1;
}

/* The height of the border.  */

static inline unsigned
grub_term_border_height (struct grub_term_output *term)
{
  return grub_term_height (term) - GRUB_TERM_TOP_BORDER_Y
    - GRUB_TERM_MESSAGE_HEIGHT;
}

/* The number of entries shown at a time.  */
static inline int
grub_term_num_entries (struct grub_term_output *term)
{
  return grub_term_border_height (term) - 2;
}

static inline int
grub_term_cursor_x (struct grub_term_output *term)
{
  return (GRUB_TERM_LEFT_BORDER_X + grub_term_border_width (term) 
	  - GRUB_TERM_MARGIN - 1);
}

static inline grub_uint16_t
grub_term_getxy (struct grub_term_output *term)
{
  return term->getxy (term);
}

static inline void
grub_term_refresh (struct grub_term_output *term)
{
  if (term->refresh)
    term->refresh (term);
}

static inline void
grub_term_gotoxy (struct grub_term_output *term, grub_uint8_t x, grub_uint8_t y)
{
  term->gotoxy (term, x, y);
}

static inline void 
grub_term_setcolorstate (struct grub_term_output *term, 
			 grub_term_color_state state)
{
  if (term->setcolorstate)
    term->setcolorstate (term, state);
}

static inline void
grub_setcolorstate (grub_term_color_state state)
{
  struct grub_term_output *term;
  
  FOR_ACTIVE_TERM_OUTPUTS(term)
    grub_term_setcolorstate (term, state);
}

/* Set the normal color and the highlight color. The format of each
   color is VGA's.  */
static inline void 
grub_term_setcolor (struct grub_term_output *term,
		    grub_uint8_t normal_color, grub_uint8_t highlight_color)
{
  term->normal_color = normal_color;
  term->highlight_color = highlight_color;
}

/* Turn on/off the cursor.  */
static inline void 
grub_term_setcursor (struct grub_term_output *term, int on)
{
  if (term->setcursor)
    term->setcursor (term, on);
}

static inline void 
grub_term_cls (struct grub_term_output *term)
{
  if (term->cls)
    (term->cls) (term);
  else
    {
      grub_putcode ('\n', term);
      grub_term_refresh (term);
    }
}

#ifdef HAVE_UNIFONT_WIDTHSPEC

grub_ssize_t
grub_unicode_estimate_width (const struct grub_unicode_glyph *c);

#else

static inline grub_ssize_t
grub_unicode_estimate_width (const struct grub_unicode_glyph *c __attribute__ ((unused)))
{
  if (grub_unicode_get_comb_type (c->base))
    return 0;
  return 1;
}

#endif

static inline grub_ssize_t 
grub_term_getcharwidth (struct grub_term_output *term,
			const struct grub_unicode_glyph *c)
{
  if (term->getcharwidth)
    return term->getcharwidth (term, c);
  else if (((term->flags & GRUB_TERM_CODE_TYPE_MASK)
	    == GRUB_TERM_CODE_TYPE_UTF8_LOGICAL)
	   || ((term->flags & GRUB_TERM_CODE_TYPE_MASK)
	       == GRUB_TERM_CODE_TYPE_UTF8_VISUAL)
	   || ((term->flags & GRUB_TERM_CODE_TYPE_MASK)
	       == GRUB_TERM_CODE_TYPE_VISUAL_GLYPHS))
    return grub_unicode_estimate_width (c);
  else
    return 1;
}

static inline void 
grub_term_getcolor (struct grub_term_output *term, 
		    grub_uint8_t *normal_color, grub_uint8_t *highlight_color)
{
  *normal_color = term->normal_color;
  *highlight_color = term->highlight_color;
}

struct grub_term_autoload
{
  struct grub_term_autoload *next;
  char *name;
  char *modname;
};

extern struct grub_term_autoload *grub_term_input_autoload;
extern struct grub_term_autoload *grub_term_output_autoload;

static inline void
grub_print_spaces (struct grub_term_output *term, int number_spaces)
{
  while (--number_spaces >= 0)
    grub_putcode (' ', term);
}


/* For convenience.  */
#define GRUB_TERM_ASCII_CHAR(c)	((c) & 0xff)

#endif /* ! ASM_FILE */

#endif /* ! GRUB_TERM_HEADER */<|MERGE_RESOLUTION|>--- conflicted
+++ resolved
@@ -38,12 +38,8 @@
 #include <grub/err.h>
 #include <grub/symbol.h>
 #include <grub/types.h>
-<<<<<<< HEAD
-#include <grub/handler.h>
 #include <grub/unicode.h>
-=======
 #include <grub/list.h>
->>>>>>> 1bb9c2b1
 
 /* These are used to represent the various color states we use.  */
 typedef enum
@@ -230,7 +226,7 @@
 grub_term_register_input_active (const char *name __attribute__ ((unused)),
 				 grub_term_input_t term)
 {
-  if (! term->init || term->init () == GRUB_ERR_NONE)
+  if (! term->init || term->init (term) == GRUB_ERR_NONE)
     grub_list_push (GRUB_AS_LIST_P (&grub_term_inputs), GRUB_AS_LIST (term));
 }
 
@@ -254,7 +250,7 @@
 grub_term_register_output_active (const char *name __attribute__ ((unused)),
 				  grub_term_output_t term)
 {
-  if (! term->init || term->init () == GRUB_ERR_NONE)
+  if (! term->init || term->init (term) == GRUB_ERR_NONE)
     grub_list_push (GRUB_AS_LIST_P (&grub_term_outputs),
 		    GRUB_AS_LIST (term));
 }
