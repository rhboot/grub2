/* normal.h - prototypes for the normal mode */
/*
 *  GRUB  --  GRand Unified Bootloader
 *  Copyright (C) 2002,2003,2005,2006,2007,2008,2009  Free Software Foundation, Inc.
 *
 *  GRUB is free software: you can redistribute it and/or modify
 *  it under the terms of the GNU General Public License as published by
 *  the Free Software Foundation, either version 3 of the License, or
 *  (at your option) any later version.
 *
 *  GRUB is distributed in the hope that it will be useful,
 *  but WITHOUT ANY WARRANTY; without even the implied warranty of
 *  MERCHANTABILITY or FITNESS FOR A PARTICULAR PURPOSE.  See the
 *  GNU General Public License for more details.
 *
 *  You should have received a copy of the GNU General Public License
 *  along with GRUB.  If not, see <http://www.gnu.org/licenses/>.
 */

#ifndef GRUB_NORMAL_HEADER
#define GRUB_NORMAL_HEADER	1

#include <grub/term.h>
#include <grub/symbol.h>
#include <grub/err.h>
#include <grub/env.h>
#include <grub/menu.h>
#include <grub/command.h>
#include <grub/file.h>

/* The maximum size of a command-line.  */
#define GRUB_MAX_CMDLINE	1600

/* The standard left and right margin for some messages.  */
#define STANDARD_MARGIN 6

/* The type of a completion item.  */
enum grub_completion_type
  {
    GRUB_COMPLETION_TYPE_COMMAND,
    GRUB_COMPLETION_TYPE_DEVICE,
    GRUB_COMPLETION_TYPE_PARTITION,
    GRUB_COMPLETION_TYPE_FILE,
    GRUB_COMPLETION_TYPE_ARGUMENT
  };
typedef enum grub_completion_type grub_completion_type_t;

extern struct grub_menu_viewer grub_normal_text_menu_viewer;
extern int grub_normal_exit_level;

/* Defined in `main.c'.  */
void grub_enter_normal_mode (const char *config);
void grub_normal_execute (const char *config, int nested, int batch);
void grub_menu_init_page (int nested, int edit,
			  struct grub_term_output *term);
void grub_normal_init_page (struct grub_term_output *term);
grub_err_t grub_normal_add_menu_entry (int argc, const char **args,
				       const char *sourcecode);
char *grub_file_getline (grub_file_t file);
void grub_cmdline_run (int nested);

/* Defined in `cmdline.c'.  */
char *grub_cmdline_get (const char *prompt);
grub_err_t grub_set_history (int newsize);

/* Defined in `completion.c'.  */
char *grub_normal_do_completion (char *buf, int *restore,
				 void (*hook) (const char *item, grub_completion_type_t type, int count));

/* Defined in `misc.c'.  */
grub_err_t grub_normal_print_device_info (const char *name);

/* Defined in `color.c'.  */
char *grub_env_write_color_normal (struct grub_env_var *var, const char *val);
char *grub_env_write_color_highlight (struct grub_env_var *var, const char *val);
void grub_parse_color_name_pair (grub_uint8_t *ret, const char *name);

/* Defined in `menu_text.c'.  */
void grub_wait_after_message (void);
void grub_print_ucs4 (const grub_uint32_t * str,
		      const grub_uint32_t * last_position,
		      struct grub_term_output *term);
grub_ssize_t grub_getstringwidth (grub_uint32_t * str,
				  const grub_uint32_t * last_position,
				  struct grub_term_output *term);
void grub_print_message_indented (const char *msg, int margin_left,
				  int margin_right,
				  struct grub_term_output *term);
void
grub_menu_text_register_instances (int entry, grub_menu_t menu, int nested);
grub_err_t
grub_show_menu (grub_menu_t menu, int nested);

/* Defined in `handler.c'.  */
void read_handler_list (void);
void free_handler_list (void);

/* Defined in `dyncmd.c'.  */
void read_command_list (void);

/* Defined in `autofs.c'.  */
void read_fs_list (void);

<<<<<<< HEAD
=======
void grub_context_init (void);
void grub_context_fini (void);

>>>>>>> c273f9d2
void read_crypto_list (void);

void read_terminal_list (void);

void grub_set_more (int onoff);

#ifdef GRUB_UTIL
void grub_normal_init (void);
void grub_normal_fini (void);
void grub_hello_init (void);
void grub_hello_fini (void);
void grub_ls_init (void);
void grub_ls_fini (void);
void grub_cat_init (void);
void grub_cat_fini (void);
void grub_boot_init (void);
void grub_boot_fini (void);
void grub_cmp_init (void);
void grub_cmp_fini (void);
void grub_terminal_init (void);
void grub_terminal_fini (void);
void grub_loop_init (void);
void grub_loop_fini (void);
void grub_help_init (void);
void grub_help_fini (void);
void grub_halt_init (void);
void grub_halt_fini (void);
void grub_reboot_init (void);
void grub_reboot_fini (void);
void grub_configfile_init (void);
void grub_configfile_fini (void);
void grub_search_init (void);
void grub_search_fini (void);
void grub_test_init (void);
void grub_test_fini (void);
void grub_blocklist_init (void);
void grub_blocklist_fini (void);
#endif

#endif /* ! GRUB_NORMAL_HEADER */<|MERGE_RESOLUTION|>--- conflicted
+++ resolved
@@ -101,12 +101,9 @@
 /* Defined in `autofs.c'.  */
 void read_fs_list (void);
 
-<<<<<<< HEAD
-=======
 void grub_context_init (void);
 void grub_context_fini (void);
 
->>>>>>> c273f9d2
 void read_crypto_list (void);
 
 void read_terminal_list (void);
