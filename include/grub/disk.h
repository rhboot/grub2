/*
 *  GRUB  --  GRand Unified Bootloader
 *  Copyright (C) 2002,2003,2004,2005,2006,2007,2008,2009  Free Software Foundation, Inc.
 *
 *  GRUB is free software: you can redistribute it and/or modify
 *  it under the terms of the GNU General Public License as published by
 *  the Free Software Foundation, either version 3 of the License, or
 *  (at your option) any later version.
 *
 *  GRUB is distributed in the hope that it will be useful,
 *  but WITHOUT ANY WARRANTY; without even the implied warranty of
 *  MERCHANTABILITY or FITNESS FOR A PARTICULAR PURPOSE.  See the
 *  GNU General Public License for more details.
 *
 *  You should have received a copy of the GNU General Public License
 *  along with GRUB.  If not, see <http://www.gnu.org/licenses/>.
 */

#ifndef GRUB_DISK_HEADER
#define GRUB_DISK_HEADER	1

#include <grub/symbol.h>
#include <grub/err.h>
#include <grub/types.h>
#include <grub/device.h>

/* These are used to set a device id. When you add a new disk device,
   you must define a new id for it here.  */
enum grub_disk_dev_id
  {
    GRUB_DISK_DEVICE_BIOSDISK_ID,
    GRUB_DISK_DEVICE_OFDISK_ID,
    GRUB_DISK_DEVICE_LOOPBACK_ID,
    GRUB_DISK_DEVICE_EFIDISK_ID,
    GRUB_DISK_DEVICE_RAID_ID,
    GRUB_DISK_DEVICE_LVM_ID,
    GRUB_DISK_DEVICE_HOST_ID,
    GRUB_DISK_DEVICE_ATA_ID,
    GRUB_DISK_DEVICE_MEMDISK_ID,
    GRUB_DISK_DEVICE_NAND_ID,
    GRUB_DISK_DEVICE_PXE_ID,
    GRUB_DISK_DEVICE_SCSI_ID,
<<<<<<< HEAD
    GRUB_DISK_DEVICE_LUKS_ID
=======
    GRUB_DISK_DEVICE_FILE_ID,
    GRUB_DISK_DEVICE_CRYPTODISK_ID,
    GRUB_DISK_DEVICE_ARCDISK_ID,
>>>>>>> 1ad880e7
  };

struct grub_disk;
#ifdef GRUB_UTIL
struct grub_disk_memberlist;
#endif

typedef enum
  { 
    GRUB_DISK_PULL_NONE,
    GRUB_DISK_PULL_REMOVABLE,
    GRUB_DISK_PULL_RESCAN,
    GRUB_DISK_PULL_MAX
  } grub_disk_pull_t;

/* Disk device.  */
struct grub_disk_dev
{
  /* The device name.  */
  const char *name;

  /* The device id used by the cache manager.  */
  enum grub_disk_dev_id id;

  /* Call HOOK with each device name, until HOOK returns non-zero.  */
  int (*iterate) (int (*hook) (const char *name),
		  grub_disk_pull_t pull);

  /* Open the device named NAME, and set up DISK.  */
  grub_err_t (*open) (const char *name, struct grub_disk *disk);

  /* Close the disk DISK.  */
  void (*close) (struct grub_disk *disk);

  /* Read SIZE sectors from the sector SECTOR of the disk DISK into BUF.  */
  grub_err_t (*read) (struct grub_disk *disk, grub_disk_addr_t sector,
		      grub_size_t size, char *buf);

  /* Write SIZE sectors from BUF into the sector SECTOR of the disk DISK.  */
  grub_err_t (*write) (struct grub_disk *disk, grub_disk_addr_t sector,
		       grub_size_t size, const char *buf);

#ifdef GRUB_UTIL
  struct grub_disk_memberlist *(*memberlist) (struct grub_disk *disk);
  const char * (*raidname) (struct grub_disk *disk);
#endif

  /* The next disk device.  */
  struct grub_disk_dev *next;
};
typedef struct grub_disk_dev *grub_disk_dev_t;

struct grub_partition;

/* Disk.  */
struct grub_disk
{
  /* The disk name.  */
  const char *name;

  /* The underlying disk device.  */
  grub_disk_dev_t dev;

  /* The total number of sectors.  */
  grub_uint64_t total_sectors;

  /* Logarithm of sector size.  */
  unsigned int log_sector_size;

  /* The id used by the disk cache manager.  */
  unsigned long id;

  /* The partition information. This is machine-specific.  */
  struct grub_partition *partition;

  /* Called when a sector was read. OFFSET is between 0 and
     the sector size minus 1, and LENGTH is between 0 and the sector size.  */
  void NESTED_FUNC_ATTR (*read_hook) (grub_disk_addr_t sector,
		     unsigned offset, unsigned length);

  /* Device-specific data.  */
  void *data;
};
typedef struct grub_disk *grub_disk_t;

#ifdef GRUB_UTIL
struct grub_disk_memberlist
{
  grub_disk_t disk;
  struct grub_disk_memberlist *next;
};
typedef struct grub_disk_memberlist *grub_disk_memberlist_t;
#endif

/* The sector size.  */
#define GRUB_DISK_SECTOR_SIZE	0x200
#define GRUB_DISK_SECTOR_BITS	9

/* The maximum number of disk caches.  */
#define GRUB_DISK_CACHE_NUM	1021

/* The size of a disk cache in 512B units. Must be at least as big as the
   largest supported sector size, currently 16K.  */
#define GRUB_DISK_CACHE_BITS	6
#define GRUB_DISK_CACHE_SIZE	(1 << GRUB_DISK_CACHE_BITS)

/* Return value of grub_disk_get_size() in case disk size is unknown. */
#define GRUB_DISK_SIZE_UNKNOWN	 0xffffffffffffffffULL

/* This is called from the memory manager.  */
void grub_disk_cache_invalidate_all (void);

void EXPORT_FUNC(grub_disk_dev_register) (grub_disk_dev_t dev);
void EXPORT_FUNC(grub_disk_dev_unregister) (grub_disk_dev_t dev);
int EXPORT_FUNC(grub_disk_dev_iterate) (int (*hook) (const char *name));

grub_disk_t EXPORT_FUNC(grub_disk_open) (const char *name);
void EXPORT_FUNC(grub_disk_close) (grub_disk_t disk);
grub_err_t EXPORT_FUNC(grub_disk_read) (grub_disk_t disk,
					grub_disk_addr_t sector,
					grub_off_t offset,
					grub_size_t size,
					void *buf);
grub_err_t EXPORT_FUNC(grub_disk_write) (grub_disk_t disk,
					 grub_disk_addr_t sector,
					 grub_off_t offset,
					 grub_size_t size,
					 const void *buf);

grub_uint64_t EXPORT_FUNC(grub_disk_get_size) (grub_disk_t disk);

#if DISK_CACHE_STATS
void
EXPORT_FUNC(grub_disk_cache_get_performance) (unsigned long *hits, unsigned long *misses);
#endif

extern void (* EXPORT_VAR(grub_disk_firmware_fini)) (void);
extern int EXPORT_VAR(grub_disk_firmware_is_tainted);

#if defined (GRUB_UTIL) || defined (GRUB_MACHINE_EMU)
void grub_lvm_init (void);
void grub_mdraid09_init (void);
void grub_mdraid1x_init (void);
void grub_raid_init (void);
void grub_lvm_fini (void);
void grub_mdraid09_fini (void);
void grub_mdraid1x_fini (void);
void grub_raid_fini (void);
#endif

#endif /* ! GRUB_DISK_HEADER */<|MERGE_RESOLUTION|>--- conflicted
+++ resolved
@@ -38,15 +38,12 @@
     GRUB_DISK_DEVICE_ATA_ID,
     GRUB_DISK_DEVICE_MEMDISK_ID,
     GRUB_DISK_DEVICE_NAND_ID,
+    GRUB_DISK_DEVICE_UUID_ID,
     GRUB_DISK_DEVICE_PXE_ID,
     GRUB_DISK_DEVICE_SCSI_ID,
-<<<<<<< HEAD
-    GRUB_DISK_DEVICE_LUKS_ID
-=======
     GRUB_DISK_DEVICE_FILE_ID,
     GRUB_DISK_DEVICE_CRYPTODISK_ID,
     GRUB_DISK_DEVICE_ARCDISK_ID,
->>>>>>> 1ad880e7
   };
 
 struct grub_disk;
