--- conflicted
+++ resolved
@@ -515,13 +515,14 @@
 
 script = {
   testcase;
-<<<<<<< HEAD
+  name = grub_script_return;
+  common = tests/grub_script_return.in;
+};
+
+script = {
+  testcase;
   name = grub_cmd_regexp;
   common = tests/grub_cmd_regexp.in;
-=======
-  name = grub_script_return;
-  common = tests/grub_script_return.in;
->>>>>>> ed8c6dec
 };
 
 program = {
