AutoGen definitions Makefile.tpl;

library = {
  name = libgrubkern.a;
  cflags = '$(CFLAGS_GNULIB)';
  cppflags = '$(CPPFLAGS_GNULIB)';

  common = util/misc.c;
  common = grub-core/kern/command.c;
  common = grub-core/kern/device.c;
  common = grub-core/kern/disk.c;
  common = grub-core/kern/emu/getroot.c;
  common = grub-core/kern/emu/raid.c;
  common = grub-core/kern/emu/hostdisk.c;
  common = grub-core/kern/emu/misc.c;
  common = grub-core/kern/emu/mm.c;
  common = grub-core/kern/env.c;
  common = grub-core/kern/err.c;
  common = grub-core/kern/file.c;
  common = grub-core/kern/fs.c;
  common = grub-core/kern/list.c;
  common = grub-core/kern/misc.c;
  common = grub-core/kern/partition.c;
  common = grub-core/lib/crypto.c;
  common = grub-core/disk/luks.c;
  common = grub-core/disk/geli.c;
  common = grub-core/disk/cryptodisk.c;
  common = grub-core/disk/AFSplitter.c;
  common = grub-core/lib/pbkdf2.c;
  common = grub-core/commands/extcmd.c;
  common = grub-core/lib/arg.c;
};

library = {
  name = libgrubmods.a;

  common_nodist = grub_script.tab.c;
  common_nodist = grub_script.yy.c;
  common_nodist = libgrub_a_init.c;
  common_nodist = grub_script.yy.h;
  common_nodist = grub_script.tab.h;

  common = grub-core/commands/blocklist.c;
<<<<<<< HEAD
  common = grub-core/commands/testload.c;
  common = grub-core/commands/extcmd.c;
=======
>>>>>>> cb61a6fe
  common = grub-core/commands/ls.c;
  common = grub-core/disk/dmraid_nvidia.c;
  common = grub-core/disk/loopback.c;
  common = grub-core/disk/lvm.c;
  common = grub-core/disk/mdraid_linux.c;
  common = grub-core/disk/mdraid1x_linux.c;
  common = grub-core/disk/raid5_recover.c;
  common = grub-core/disk/raid6_recover.c;
  common = grub-core/disk/raid.c;
  common = grub-core/fs/affs.c;
  common = grub-core/fs/afs_be.c;
  common = grub-core/fs/afs.c;
  common = grub-core/fs/befs_be.c;
  common = grub-core/fs/befs.c;
  common = grub-core/fs/btrfs.c;
  common = grub-core/fs/cpio.c;
  common = grub-core/fs/ext2.c;
  common = grub-core/fs/fat.c;
  common = grub-core/fs/fshelp.c;
  common = grub-core/fs/hfs.c;
  common = grub-core/fs/hfsplus.c;
  common = grub-core/fs/iso9660.c;
  common = grub-core/fs/jfs.c;
  common = grub-core/fs/minix.c;
  common = grub-core/fs/minix2.c;
  common = grub-core/fs/minix3.c;
  common = grub-core/fs/nilfs2.c;
  common = grub-core/fs/ntfs.c;
  common = grub-core/fs/ntfscomp.c;
  common = grub-core/fs/reiserfs.c;
  common = grub-core/fs/romfs.c;
  common = grub-core/fs/sfs.c;
  common = grub-core/fs/squash4.c;
  common = grub-core/fs/tar.c;
  common = grub-core/fs/udf.c;
  common = grub-core/fs/ufs2.c;
  common = grub-core/fs/ufs.c;
  common = grub-core/fs/xfs.c;
  common = grub-core/fs/zfs/zfs.c;
  common = grub-core/fs/zfs/zfs_lzjb.c;
  common = grub-core/fs/zfs/zfs_sha256.c;
  common = grub-core/fs/zfs/zfs_fletcher.c;
  common = grub-core/lib/envblk.c;
  common = grub-core/lib/hexdump.c;
  common = grub-core/lib/LzFind.c;
  common = grub-core/lib/LzmaEnc.c;
  common = grub-core/lib/crc.c;
  common = grub-core/normal/datetime.c;
  common = grub-core/normal/misc.c;
  common = grub-core/partmap/acorn.c;
  common = grub-core/partmap/amiga.c;
  common = grub-core/partmap/apple.c;
  common = grub-core/partmap/gpt.c;
  common = grub-core/partmap/msdos.c;
  common = grub-core/partmap/sun.c;
  common = grub-core/partmap/dvh.c;
  common = grub-core/partmap/sunpc.c;
  common = grub-core/partmap/bsdlabel.c;
  common = grub-core/script/function.c;
  common = grub-core/script/lexer.c;
  common = grub-core/script/main.c;
  common = grub-core/script/script.c;
  common = grub-core/script/argv.c;
  common = grub-core/io/gzio.c;
  common = grub-core/kern/ia64/dl_helper.c;
};

program = {
  name = grub-bin2h;
  common = util/bin2h.c;
  ldadd = libgrubmods.a;
  ldadd = libgrubgcry.a;
  ldadd = libgrubkern.a;
  ldadd = grub-core/gnulib/libgnu.a;
  ldadd = '$(LIBINTL) $(LIBDEVMAPPER)';
  installdir = noinst;
};

program = {
  name = grub-mkimage;
  mansection = 1;

  common = util/grub-mkimage.c;
  common = util/resolve.c;
  extra_dist = util/grub-mkimagexx.c;

  ldadd = libgrubmods.a;
  ldadd = libgrubgcry.a;
  ldadd = libgrubkern.a;
  ldadd = grub-core/gnulib/libgnu.a;
  ldadd = '$(LIBLZMA)';
  ldadd = '$(LIBINTL) $(LIBDEVMAPPER) $(LIBZFS) $(LIBNVPAIR) $(LIBGEOM)';
  cppflags = '-DGRUB_PKGLIBROOTDIR=\"$(pkglibrootdir)\"';
};

program = {
  name = grub-mkrelpath;
  mansection = 1;

  common = util/grub-mkrelpath.c;

  ldadd = libgrubmods.a;
  ldadd = libgrubgcry.a;
  ldadd = libgrubkern.a;
  ldadd = grub-core/gnulib/libgnu.a;
  ldadd = '$(LIBINTL) $(LIBDEVMAPPER) $(LIBZFS) $(LIBNVPAIR) $(LIBGEOM)';
};

program = {
  name = grub-script-check;
  mansection = 1;

  common = util/grub-script-check.c;

  ldadd = libgrubmods.a;
  ldadd = libgrubgcry.a;
  ldadd = libgrubkern.a;
  ldadd = grub-core/gnulib/libgnu.a;
  ldadd = '$(LIBINTL) $(LIBDEVMAPPER) $(LIBZFS) $(LIBNVPAIR) $(LIBGEOM)';
};

program = {
  name = grub-editenv;
  mansection = 1;

  common = util/grub-editenv.c;

  ldadd = libgrubmods.a;
  ldadd = libgrubgcry.a;
  ldadd = libgrubkern.a;
  ldadd = grub-core/gnulib/libgnu.a;
  ldadd = '$(LIBINTL) $(LIBDEVMAPPER) $(LIBZFS) $(LIBNVPAIR) $(LIBGEOM)';
};

program = {
  name = grub-mkpasswd-pbkdf2;
  mansection = 1;

  common = util/grub-mkpasswd-pbkdf2.c;

  ldadd = libgrubmods.a;
  ldadd = libgrubgcry.a;
  ldadd = libgrubkern.a;
  ldadd = grub-core/gnulib/libgnu.a;
  ldadd = '$(LIBINTL) $(LIBDEVMAPPER) $(LIBZFS) $(LIBNVPAIR) $(LIBGEOM)';
  cflags = '$(CFLAGS_GCRY)';
  cppflags = '$(CPPFLAGS_GCRY)';
};

program = {
  name = grub-macho2img;
  mansection = 1;
  common = util/grub-macho2img.c;
  condition = COND_APPLE_CC;
};

program = {
  name = grub-pe2elf;
  mansection = 1;
  common = util/grub-pe2elf.c;

  ldadd = libgrubmods.a;
  ldadd = libgrubgcry.a;
  ldadd = libgrubkern.a;
  ldadd = grub-core/gnulib/libgnu.a;
  ldadd = '$(LIBINTL)';
  condition = COND_GRUB_PE2ELF;
};

program = {
  name = grub-fstest;
  mansection = 1;
  common_nodist = grub_fstest_init.c;
  common = util/grub-fstest.c;
  common = grub-core/kern/emu/hostfs.c;
  common = grub-core/disk/host.c;

  cflags = '$(CFLAGS_GCRY)';
  cppflags = '$(CPPFLAGS_GCRY)';

  ldadd = libgrubmods.a;
  ldadd = libgrubgcry.a;
  ldadd = libgrubkern.a;
  ldadd = grub-core/gnulib/libgnu.a;
  ldadd = '$(LIBINTL) $(LIBDEVMAPPER) $(LIBZFS) $(LIBNVPAIR) $(LIBGEOM)';
};

program = {
  name = grub-mkfont;
  mansection = 1;
  common = util/grub-mkfont.c;
  common = grub-core/unidata.c;

  cflags = '$(freetype_cflags)';

  ldadd = libgrubmods.a;
  ldadd = libgrubgcry.a;
  ldadd = libgrubkern.a;
  ldadd = grub-core/gnulib/libgnu.a;
  ldadd = '$(freetype_libs)';
  ldadd = '$(LIBINTL) $(LIBDEVMAPPER) $(LIBZFS) $(LIBNVPAIR) $(LIBGEOM)';
  condition = COND_GRUB_MKFONT;
};

program = {
  name = grub-mkdevicemap;
  installdir = sbin;
  mansection = 8;

  common = util/grub-mkdevicemap.c;
  common = util/deviceiter.c;
  nosparc64 = util/devicemap.c;

  sparc64_ieee1275 = util/ieee1275/ofpath.c;
  sparc64_ieee1275 = util/ieee1275/devicemap.c;

  ldadd = libgrubmods.a;
  ldadd = libgrubgcry.a;
  ldadd = libgrubkern.a;
  ldadd = grub-core/gnulib/libgnu.a;
  ldadd = '$(LIBINTL) $(LIBDEVMAPPER) $(LIBUTIL) $(LIBZFS) $(LIBNVPAIR) $(LIBGEOM)';
};

program = {
  name = grub-probe;
  installdir = sbin;
  mansection = 8;
  common = util/grub-probe.c;

  ldadd = libgrubmods.a;
  ldadd = libgrubgcry.a;
  ldadd = libgrubkern.a;
  ldadd = grub-core/gnulib/libgnu.a;
  ldadd = '$(LIBINTL) $(LIBDEVMAPPER) $(LIBUTIL) $(LIBZFS) $(LIBNVPAIR) $(LIBGEOM)';
};

program = {
  name = grub-setup;
  installdir = sbin;
  mansection = 8;
  common = util/grub-setup.c;
  common = util/lvm.c;
  common = grub-core/lib/reed_solomon.c;

  sparc64_ieee1275 = util/ieee1275/ofpath.c;

  ldadd = libgrubmods.a;
  ldadd = libgrubkern.a;
  ldadd = libgrubgcry.a;
  ldadd = grub-core/gnulib/libgnu.a;
  ldadd = '$(LIBINTL) $(LIBDEVMAPPER) $(LIBUTIL) $(LIBZFS) $(LIBNVPAIR) $(LIBGEOM)';

  enable = i386_pc;
  enable = sparc64_ieee1275;
};

program = {
  name = grub-ofpathname;
  installdir = sbin;
  mansection = 8;
  ieee1275 = util/ieee1275/grub-ofpathname.c;
  ieee1275 = util/ieee1275/ofpath.c;

  ldadd = libgrubmods.a;
  ldadd = libgrubgcry.a;
  ldadd = libgrubkern.a;
  ldadd = grub-core/gnulib/libgnu.a;
  ldadd = '$(LIBINTL) $(LIBDEVMAPPER) $(LIBUTIL) $(LIBGEOM)';

  enable = sparc64_ieee1275;
};

program = {
  name = grub-mklayout;
  mansection = 1;

  common = util/grub-mklayout.c;

  ldadd = libgrubmods.a;
  ldadd = libgrubgcry.a;
  ldadd = libgrubkern.a;
  ldadd = grub-core/gnulib/libgnu.a;
  ldadd = '$(LIBINTL) $(LIBDEVMAPPER) $(LIBZFS) $(LIBNVPAIR) $(LIBGEOM)';
};

data = {
  common = util/grub.d/README;
  installdir = grubconf;
};

script = {
  name = '00_header';
  common = util/grub.d/00_header.in;
  installdir = grubconf;
};

script = {
  name = '10_windows';
  common = util/grub.d/10_windows.in;
  installdir = grubconf;
  condition = COND_HOST_WINDOWS;
};

script = {
  name = '10_hurd';
  common = util/grub.d/10_hurd.in;
  installdir = grubconf;
  condition = COND_HOST_HURD;
};

script = {
  name = '10_kfreebsd';
  common = util/grub.d/10_kfreebsd.in;
  installdir = grubconf;
  condition = COND_HOST_KFREEBSD;
};

script = {
  name = '10_netbsd';
  common = util/grub.d/10_netbsd.in;
  installdir = grubconf;
  condition = COND_HOST_NETBSD;
};

script = {
  name = '10_linux';
  common = util/grub.d/10_linux.in;
  installdir = grubconf;
  condition = COND_HOST_LINUX;
};

script = {
  name = '20_linux_xen';
  common = util/grub.d/20_linux_xen.in;
  installdir = grubconf;
  condition = COND_HOST_LINUX;
};

script = {
  name = '30_os-prober';
  common = util/grub.d/30_os-prober.in;
  installdir = grubconf;
};

script = {
  name = '40_custom';
  common = util/grub.d/40_custom.in;
  installdir = grubconf;
};

script = {
  name = '41_custom';
  common = util/grub.d/41_custom.in;
  installdir = grubconf;
};

script = {
  mansection = 1;
  name = grub-mkrescue;
  x86 = util/grub-mkrescue.in;
  powerpc_ieee1275 = util/powerpc/ieee1275/grub-mkrescue.in;
  enable = i386_pc;
  enable = i386_efi;
  enable = x86_64_efi;
  enable = i386_qemu;
  enable = i386_multiboot;
  enable = i386_coreboot;
  enable = powerpc_ieee1275;
};

script = {
  mansection = 8;
  installdir = sbin;
  name = grub-install;

  common = util/grub-install.in;
  enable = noemu;
};

script = {
  mansection = 8;
  installdir = sbin;
  name = grub-mknetdir;

  common = util/grub-mknetdir.in;
};

script = {
  name = grub-mkconfig;
  common = util/grub-mkconfig.in;
  mansection = 8;
  installdir = sbin;
};

script = {
  name = grub-set-default;
  common = util/grub-set-default.in;
  mansection = 8;
  installdir = sbin;
};

script = {
  name = grub-reboot;
  common = util/grub-reboot.in;
  mansection = 8;
  installdir = sbin;
};

script = {
  name = grub-mkconfig_lib;
  common = util/grub-mkconfig_lib.in;
  installdir = noinst;
};

script = {
  name = update-grub_lib;
  common = util/update-grub_lib.in;
  installdir = noinst;
};

script = {
  name = grub-kbdcomp;
  common = util/grub-kbdcomp.in;
};

script = {
  name = grub-shell;
  common = tests/util/grub-shell.in;
  installdir = noinst;
};

script = {
  name = grub-shell-tester;
  common = tests/util/grub-shell-tester.in;
  installdir = noinst;
};

script = {
  testcase;
  name = example_scripted_test;
  common = tests/example_scripted_test.in;
};

script = {
  testcase;
  name = example_grub_script_test;
  common = tests/example_grub_script_test.in;
};

script = {
  testcase;
  name = grub_script_echo1;
  common = tests/grub_script_echo1.in;
};

script = {
  testcase;
  name = grub_script_echo_keywords;
  common = tests/grub_script_echo_keywords.in;
};

script = {
  testcase;
  name = grub_script_vars1;
  common = tests/grub_script_vars1.in;
};

script = {
  testcase;
  name = grub_script_for1;
  common = tests/grub_script_for1.in;
};

script = {
  testcase;
  name = grub_script_while1;
  common = tests/grub_script_while1.in;
};

script = {
  testcase;
  name = grub_script_if;
  common = tests/grub_script_if.in;
};

script = {
  testcase;
  name = grub_script_blanklines;
  common = tests/grub_script_blanklines.in;
};

script = {
  testcase;
  name = grub_script_final_semicolon;
  common = tests/grub_script_final_semicolon.in;
};

script = {
  testcase;
  name = grub_script_dollar;
  common = tests/grub_script_dollar.in;
};

script = {
  testcase;
  name = grub_script_comments;
  common = tests/grub_script_comments.in;
};

script = {
  testcase;
  name = grub_script_functions;
  common = tests/grub_script_functions.in;
};

script = {
  testcase;
  name = grub_script_break;
  common = tests/grub_script_break.in;
};

script = {
  testcase;
  name = grub_script_continue;
  common = tests/grub_script_continue.in;
};

script = {
  testcase;
  name = grub_script_shift;
  common = tests/grub_script_shift.in;
};

script = {
  testcase;
  name = grub_script_blockarg;
  common = tests/grub_script_blockarg.in;
};

script = {
  testcase;
  name = grub_script_setparams;
  common = tests/grub_script_setparams.in;
};

script = {
  testcase;
  name = grub_script_return;
  common = tests/grub_script_return.in;
};

script = {
  testcase;
  name = grub_cmd_regexp;
  common = tests/grub_cmd_regexp.in;
};

script = {
  testcase;
  name = grub_script_expansion;
  common = tests/grub_script_expansion.in;
};

script = {
  testcase;
  name = grub_script_not;
  common = tests/grub_script_not.in;
};

script = {
  testcase;
  name = partmap_test;
  common = tests/partmap_test.in;
};

script = {
  testcase;
  name = grub_cmd_echo;
  common = tests/grub_cmd_echo.in;
};

program = {
  testcase;
  name = example_unit_test;
  common = tests/example_unit_test.c;
  common = tests/lib/unit_test.c;
  common = grub-core/kern/list.c;
  common = grub-core/kern/misc.c;
  common = grub-core/tests/lib/test.c;
  cflags = -Wno-format;
  ldadd = libgrubmods.a;
  ldadd = libgrubgcry.a;
  ldadd = libgrubkern.a;
  ldadd = grub-core/gnulib/libgnu.a;
  ldadd = '$(LIBDEVMAPPER) $(LIBZFS) $(LIBNVPAIR) $(LIBGEOM)';
};

program = {
  name = grub-menulst2cfg;
  mansection = 1;
  common = util/grub-menulst2cfg.c;
  common = grub-core/lib/legacy_parse.c;
  common = grub-core/lib/i386/pc/vesa_modes_table.c;

  ldadd = libgrubmods.a;
  ldadd = libgrubgcry.a;
  ldadd = libgrubkern.a;
  ldadd = grub-core/gnulib/libgnu.a;
  ldadd = '$(LIBINTL) $(LIBDEVMAPPER) $(LIBZFS) $(LIBNVPAIR) $(LIBGEOM)';
};<|MERGE_RESOLUTION|>--- conflicted
+++ resolved
@@ -41,11 +41,7 @@
   common_nodist = grub_script.tab.h;
 
   common = grub-core/commands/blocklist.c;
-<<<<<<< HEAD
   common = grub-core/commands/testload.c;
-  common = grub-core/commands/extcmd.c;
-=======
->>>>>>> cb61a6fe
   common = grub-core/commands/ls.c;
   common = grub-core/disk/dmraid_nvidia.c;
   common = grub-core/disk/loopback.c;
