--- conflicted
+++ resolved
@@ -452,11 +452,7 @@
   name = acpi;
 
   common = commands/acpi.c;
-<<<<<<< HEAD
   efi = commands/efi/acpi.c;
-=======
-  x86_efi = commands/efi/acpi.c;
->>>>>>> 275bff5f
   i386_pc = commands/i386/pc/acpi.c;
   i386_coreboot = commands/i386/pc/acpi.c;
   i386_multiboot = commands/i386/pc/acpi.c;
@@ -472,11 +468,7 @@
 
   common = commands/lsacpi.c;
 
-<<<<<<< HEAD
   enable = efi;
-=======
-  enable = x86_efi;
->>>>>>> 275bff5f
   enable = i386_pc;
   enable = i386_coreboot;
   enable = i386_multiboot;
@@ -487,11 +479,42 @@
 
   common = commands/efi/lsefisystab.c;
 
-<<<<<<< HEAD
   enable = efi;
-=======
+};
+
+module = {
+  name = lssal;
+
+  common = commands/efi/lssal.c;
+
+  enable = efi;
+};
+
+module = {
+  name = lsefimmap;
+
+  common = commands/efi/lsefimmap.c;
+
+  enable = efi;
+};
+
+module = {
+  name = lsacpi;
+
+  common = commands/lsacpi.c;
+
   enable = x86_efi;
->>>>>>> 275bff5f
+  enable = i386_pc;
+  enable = i386_coreboot;
+  enable = i386_multiboot;
+};
+
+module = {
+  name = lsefisystab;
+
+  common = commands/efi/lsefisystab.c;
+
+  enable = x86_efi;
 };
 
 module = {
@@ -499,11 +522,7 @@
 
   common = commands/efi/lssal.c;
 
-<<<<<<< HEAD
-  enable = efi;
-=======
   enable = x86_efi;
->>>>>>> 275bff5f
 };
 
 module = {
@@ -511,11 +530,7 @@
 
   common = commands/efi/lsefimmap.c;
 
-<<<<<<< HEAD
-  enable = efi;
-=======
   enable = x86_efi;
->>>>>>> 275bff5f
 };
 
 module = {
