--- conflicted
+++ resolved
@@ -275,11 +275,7 @@
   if (! disk->name)
     goto fail;
 
-<<<<<<< HEAD
   for (pull = 0; pull < GRUB_DISK_PULL_MAX; pull++)
-=======
-  for (dev = grub_disk_dev_list; dev; dev = dev->next)
->>>>>>> d8a2bcf5
     {
       for (dev = grub_disk_dev_list; dev; dev = dev->next)
 	{
