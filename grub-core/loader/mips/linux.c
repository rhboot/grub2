/* linux.c - boot Linux */
/*
 *  GRUB  --  GRand Unified Bootloader
 *  Copyright (C) 2003,2004,2005,2007,2009,2010  Free Software Foundation, Inc.
 *
 *  GRUB is free software: you can redistribute it and/or modify
 *  it under the terms of the GNU General Public License as published by
 *  the Free Software Foundation, either version 3 of the License, or
 *  (at your option) any later version.
 *
 *  GRUB is distributed in the hope that it will be useful,
 *  but WITHOUT ANY WARRANTY; without even the implied warranty of
 *  MERCHANTABILITY or FITNESS FOR A PARTICULAR PURPOSE.  See the
 *  GNU General Public License for more details.
 *
 *  You should have received a copy of the GNU General Public License
 *  along with GRUB.  If not, see <http://www.gnu.org/licenses/>.
 */

#include <grub/elf.h>
#include <grub/elfload.h>
#include <grub/loader.h>
#include <grub/dl.h>
#include <grub/mm.h>
#include <grub/misc.h>
#include <grub/command.h>
#include <grub/mips/relocator.h>
#include <grub/memory.h>
#include <grub/i18n.h>

GRUB_MOD_LICENSE ("GPLv3+");

/* For frequencies.  */
<<<<<<< HEAD
#ifdef GRUB_MACHINE_MIPS_YEELOONG
#include <grub/pci.h>
=======
>>>>>>> b6296b3f
#include <grub/machine/time.h>
#endif

#ifdef GRUB_MACHINE_MIPS_LOONGSON
#include <grub/pci.h>
#include <grub/machine/kernel.h>

const char loongson_machtypes[][60] =
  {
    [GRUB_ARCH_MACHINE_YEELOONG] = "machtype=lemote-yeeloong-2f-8.9inches",
    [GRUB_ARCH_MACHINE_FULOONG]  = "machtype=lemote-fuloong-2f-unknown"
  };
#endif

static grub_dl_t my_mod;

static int loaded;

static grub_size_t linux_size;

static struct grub_relocator *relocator;
static grub_uint8_t *playground;
static grub_addr_t target_addr, entry_addr;
static int linux_argc;
static grub_off_t argv_off;
#ifdef GRUB_MACHINE_MIPS_LOONGSON
static grub_off_t envp_off;
#endif
static grub_off_t rd_addr_arg_off, rd_size_arg_off;
static int initrd_loaded = 0;

static grub_err_t
grub_linux_boot (void)
{
  struct grub_relocator32_state state;

  /* Boot the kernel.  */
  state.gpr[1] = entry_addr;
  state.gpr[4] = linux_argc;
  state.gpr[5] = target_addr + argv_off;
#ifdef GRUB_MACHINE_MIPS_LOONGSON
  state.gpr[6] = target_addr + envp_off;
#else
  state.gpr[6] = 0;
#endif
  state.gpr[7] = 0;
  state.jumpreg = 1;
  grub_relocator32_boot (relocator, state);

  return GRUB_ERR_NONE;
}

static grub_err_t
grub_linux_unload (void)
{
  grub_relocator_unload (relocator);
  grub_dl_unref (my_mod);

  loaded = 0;

  return GRUB_ERR_NONE;
}

static grub_err_t
grub_linux_load32 (grub_elf_t elf, void **extra_mem, grub_size_t extra_size)
{
  Elf32_Addr base;
  int extraoff;
  grub_err_t err;

  /* Linux's entry point incorrectly contains a virtual address.  */
  entry_addr = elf->ehdr.ehdr32.e_entry;

  linux_size = grub_elf32_size (elf, &base, 0);
  if (linux_size == 0)
    return grub_errno;
  target_addr = base;
  /* Pad it; the kernel scribbles over memory beyond its load address.  */
  linux_size += 0x100000;
  linux_size = ALIGN_UP (base + linux_size, 4) - base;
  extraoff = linux_size;
  linux_size += extra_size;

  relocator = grub_relocator_new ();
  if (!relocator)
    return grub_errno;

  {
    grub_relocator_chunk_t ch;
    err = grub_relocator_alloc_chunk_addr (relocator, &ch,
					   target_addr & 0x1fffffff,
					   linux_size);
    if (err)
      return err;
    playground = get_virtual_current_address (ch);
  }

  *extra_mem = playground + extraoff;

  /* Now load the segments into the area we claimed.  */
  auto grub_err_t offset_phdr (Elf32_Phdr *phdr, grub_addr_t *addr, int *do_load);
  grub_err_t offset_phdr (Elf32_Phdr *phdr, grub_addr_t *addr, int *do_load)
    {
      if (phdr->p_type != PT_LOAD)
	{
	  *do_load = 0;
	  return 0;
	}
      *do_load = 1;

      /* Linux's program headers incorrectly contain virtual addresses.
       * Translate those to physical, and offset to the area we claimed.  */
      *addr = (grub_addr_t) (phdr->p_paddr - base + playground);
      return 0;
    }
  return grub_elf32_load (elf, offset_phdr, 0, 0);
}

static grub_err_t
grub_linux_load64 (grub_elf_t elf, void **extra_mem, grub_size_t extra_size)
{
  Elf64_Addr base;
  int extraoff;
  grub_err_t err;

  /* Linux's entry point incorrectly contains a virtual address.  */
  entry_addr = elf->ehdr.ehdr64.e_entry;

  linux_size = grub_elf64_size (elf, &base, 0);
  if (linux_size == 0)
    return grub_errno;
  target_addr = base;
  /* Pad it; the kernel scribbles over memory beyond its load address.  */
  linux_size += 0x100000;
  linux_size = ALIGN_UP (base + linux_size, 4) - base;
  extraoff = linux_size;
  linux_size += extra_size;

  relocator = grub_relocator_new ();
  if (!relocator)
    return grub_errno;

  {
    grub_relocator_chunk_t ch;
    err = grub_relocator_alloc_chunk_addr (relocator, &ch,
					   target_addr & 0x1fffffff,
					   linux_size);
    if (err)
      return err;
    playground = get_virtual_current_address (ch);
  }

  *extra_mem = playground + extraoff;

  /* Now load the segments into the area we claimed.  */
  auto grub_err_t offset_phdr (Elf64_Phdr *phdr, grub_addr_t *addr, int *do_load);
  grub_err_t offset_phdr (Elf64_Phdr *phdr, grub_addr_t *addr, int *do_load)
    {
      if (phdr->p_type != PT_LOAD)
	{
	  *do_load = 0;
	  return 0;
	}
      *do_load = 1;
      /* Linux's program headers incorrectly contain virtual addresses.
       * Translate those to physical, and offset to the area we claimed.  */
      *addr = (grub_addr_t) (phdr->p_paddr - base + playground);
      return 0;
    }
  return grub_elf64_load (elf, offset_phdr, 0, 0);
}

static grub_err_t
grub_cmd_linux (grub_command_t cmd __attribute__ ((unused)),
		int argc, char *argv[])
{
  grub_elf_t elf = 0;
  int i;
  int size;
  void *extra = NULL;
  grub_uint32_t *linux_argv;
  char *linux_args;
  grub_err_t err;
#ifdef GRUB_MACHINE_MIPS_LOONGSON
  char *linux_envs;
  grub_uint32_t *linux_envp;
#endif

  if (argc == 0)
    return grub_error (GRUB_ERR_BAD_ARGUMENT, "no kernel specified");

  elf = grub_elf_open (argv[0]);
  if (! elf)
    return grub_errno;

  if (elf->ehdr.ehdr32.e_type != ET_EXEC)
    {
      grub_elf_close (elf);
      return grub_error (GRUB_ERR_UNKNOWN_OS,
			 "this ELF file is not of the right type\n");
    }

  /* Release the previously used memory.  */
  grub_loader_unset ();
  loaded = 0;

  /* For arguments.  */
  linux_argc = argc;
#ifdef GRUB_MACHINE_MIPS_LOONGSON
  linux_argc++;
#endif
  /* Main arguments.  */
  size = (linux_argc) * sizeof (grub_uint32_t); 
  /* Initrd address and size.  */
  size += 2 * sizeof (grub_uint32_t); 
  /* NULL terminator.  */
  size += sizeof (grub_uint32_t); 

  /* First argument is always "a0".  */
  size += ALIGN_UP (sizeof ("a0"), 4);
  /* Normal arguments.  */
  for (i = 1; i < argc; i++)
    size += ALIGN_UP (grub_strlen (argv[i]) + 1, 4);
#ifdef GRUB_MACHINE_MIPS_LOONGSON
  size += ALIGN_UP (sizeof (loongson_machtypes[0]), 4);
#endif

  /* rd arguments.  */
  size += ALIGN_UP (sizeof ("rd_start=0xXXXXXXXXXXXXXXXX"), 4);
  size += ALIGN_UP (sizeof ("rd_size=0xXXXXXXXXXXXXXXXX"), 4);

  /* For the environment.  */
  size += sizeof (grub_uint32_t);
  size += 4 * sizeof (grub_uint32_t);
  size += ALIGN_UP (sizeof ("memsize=XXXXXXXXXXXXXXXXXXXX"), 4)
    + ALIGN_UP (sizeof ("highmemsize=XXXXXXXXXXXXXXXXXXXX"), 4)
    + ALIGN_UP (sizeof ("busclock=XXXXXXXXXX"), 4)
    + ALIGN_UP (sizeof ("cpuclock=XXXXXXXXXX"), 4);

  if (grub_elf_is_elf32 (elf))
    err = grub_linux_load32 (elf, &extra, size);
  else
  if (grub_elf_is_elf64 (elf))
    err = grub_linux_load64 (elf, &extra, size);
  else
    err = grub_error (GRUB_ERR_BAD_FILE_TYPE, "unknown ELF class");

  grub_elf_close (elf);

  if (err)
    return err;

  linux_argv = extra;
  argv_off = (grub_uint8_t *) linux_argv - (grub_uint8_t *) playground;
  extra = linux_argv + (linux_argc + 1 + 2);
  linux_args = extra;

  grub_memcpy (linux_args, "a0", sizeof ("a0"));
  *linux_argv = (grub_uint8_t *) linux_args - (grub_uint8_t *) playground
    + target_addr;
  linux_argv++;
  linux_args += ALIGN_UP (sizeof ("a0"), 4);

#ifdef GRUB_MACHINE_MIPS_LOONGSON
  {
    unsigned mtype = grub_arch_machine;
    if (mtype >= ARRAY_SIZE (loongson_machtypes))
      mtype = 0;
    /* In Loongson platform, it is the responsibility of the bootloader/firmware
       to supply the OS kernel with machine type information.  */
    grub_memcpy (linux_args, loongson_machtypes[mtype],
		 sizeof (loongson_machtypes[mtype]));
    *linux_argv = (grub_uint8_t *) linux_args - (grub_uint8_t *) playground
      + target_addr;
    linux_argv++;
    linux_args += ALIGN_UP (sizeof (loongson_machtypes[mtype]), 4);
  }
#endif

  for (i = 1; i < argc; i++)
    {
      grub_memcpy (linux_args, argv[i], grub_strlen (argv[i]) + 1);
      *linux_argv = (grub_uint8_t *) linux_args - (grub_uint8_t *) playground
	+ target_addr;
      linux_argv++;
      linux_args += ALIGN_UP (grub_strlen (argv[i]) + 1, 4);
    }

  /* Reserve space for rd arguments.  */
  rd_addr_arg_off = (grub_uint8_t *) linux_args - (grub_uint8_t *) playground;
  linux_args += ALIGN_UP (sizeof ("rd_start=0xXXXXXXXXXXXXXXXX"), 4);
  *linux_argv = 0;
  linux_argv++;

  rd_size_arg_off = (grub_uint8_t *) linux_args - (grub_uint8_t *) playground;
  linux_args += ALIGN_UP (sizeof ("rd_size=0xXXXXXXXXXXXXXXXX"), 4);
  *linux_argv = 0;
  linux_argv++;

  *linux_argv = 0;

  extra = linux_args;

#ifdef GRUB_MACHINE_MIPS_LOONGSON
  linux_envp = extra;
  envp_off = (grub_uint8_t *) linux_envp - (grub_uint8_t *) playground;
  linux_envs = (char *) (linux_envp + 5);
#ifdef GRUB_MACHINE_MIPS_YEELOONG
  grub_snprintf (linux_envs, sizeof ("memsize=XXXXXXXXXXXXXXXXXXXX"),
		 "memsize=%lld",
		 (unsigned long long) grub_mmap_get_lower () >> 20);
  linux_envp[0] = (grub_uint8_t *) linux_envs - (grub_uint8_t *) playground
    + target_addr;
  linux_envs += ALIGN_UP (grub_strlen (linux_envs) + 1, 4);
  grub_snprintf (linux_envs, sizeof ("highmemsize=XXXXXXXXXXXXXXXXXXXX"),
		 "highmemsize=%lld",
		 (unsigned long long) grub_mmap_get_upper () >> 20);
  linux_envp[1] = (grub_uint8_t *) linux_envs - (grub_uint8_t *) playground
    + target_addr;
  linux_envs += ALIGN_UP (grub_strlen (linux_envs) + 1, 4);

  grub_snprintf (linux_envs, sizeof ("busclock=XXXXXXXXXX"),
		 "busclock=%d", grub_arch_busclock);
  linux_envp[2] = (grub_uint8_t *) linux_envs - (grub_uint8_t *) playground
    + target_addr;
  linux_envs += ALIGN_UP (grub_strlen (linux_envs) + 1, 4);
  grub_snprintf (linux_envs, sizeof ("cpuclock=XXXXXXXXXX"),
		 "cpuclock=%d", grub_arch_cpuclock);
  linux_envp[3] = (grub_uint8_t *) linux_envs - (grub_uint8_t *) playground
    + target_addr;
  linux_envs += ALIGN_UP (grub_strlen (linux_envs) + 1, 4);

  linux_envp[4] = 0;
<<<<<<< HEAD
#else
  linux_envp[0] = 0;
=======
>>>>>>> b6296b3f
#endif

  grub_loader_set (grub_linux_boot, grub_linux_unload, 1);
  initrd_loaded = 0;
  loaded = 1;
  grub_dl_ref (my_mod);

  return GRUB_ERR_NONE;
}

static grub_err_t
grub_cmd_initrd (grub_command_t cmd __attribute__ ((unused)),
		 int argc, char *argv[])
{
  grub_file_t file = 0;
  grub_ssize_t size;
  void *initrd_src;
  grub_addr_t initrd_dest;
  grub_err_t err;

  if (argc == 0)
    return grub_error (GRUB_ERR_BAD_ARGUMENT, "no initrd specified");

  if (!loaded)
    return grub_error (GRUB_ERR_BAD_ARGUMENT, "you need to load Linux first.");

  if (initrd_loaded)
    return grub_error (GRUB_ERR_BAD_ARGUMENT, "only one initrd can be loaded.");

  grub_file_filter_disable_compression ();
  file = grub_file_open (argv[0]);
  if (! file)
    return grub_errno;

  size = grub_file_size (file);

  {
    grub_relocator_chunk_t ch;

    err = grub_relocator_alloc_chunk_align (relocator, &ch,
					    (target_addr & 0x1fffffff)
					    + linux_size + 0x10000,
					    (0x10000000 - size),
					    size, 0x10000,
					    GRUB_RELOCATOR_PREFERENCE_NONE);

    if (err)
      {
	grub_file_close (file);
	return err;
      }
    initrd_src = get_virtual_current_address (ch);
    initrd_dest = get_physical_target_address (ch) | 0x80000000;
  }

  if (grub_file_read (file, initrd_src, size) != size)
    {
      grub_error (GRUB_ERR_FILE_READ_ERROR, "couldn't read file");
      grub_file_close (file);

      return grub_errno;
    }

  grub_snprintf ((char *) playground + rd_addr_arg_off,
		 sizeof ("rd_start=0xXXXXXXXXXXXXXXXX"), "rd_start=0x%llx",
		(unsigned long long) initrd_dest);
  ((grub_uint32_t *) (playground + argv_off))[linux_argc]
    = target_addr + rd_addr_arg_off;
  linux_argc++;

  grub_snprintf ((char *) playground + rd_size_arg_off,
		sizeof ("rd_size=0xXXXXXXXXXXXXXXXXX"), "rd_size=0x%llx",
		(unsigned long long) size);
  ((grub_uint32_t *) (playground + argv_off))[linux_argc]
    = target_addr + rd_size_arg_off;
  linux_argc++;

  initrd_loaded = 1;

  grub_file_close (file);

  return GRUB_ERR_NONE;
}

static grub_command_t cmd_linux, cmd_initrd;

GRUB_MOD_INIT(linux)
{
  cmd_linux = grub_register_command ("linux", grub_cmd_linux,
				     0, N_("Load Linux."));
  cmd_initrd = grub_register_command ("initrd", grub_cmd_initrd,
				      0, N_("Load initrd."));
  my_mod = mod;
}

GRUB_MOD_FINI(linux)
{
  grub_unregister_command (cmd_linux);
  grub_unregister_command (cmd_initrd);
}<|MERGE_RESOLUTION|>--- conflicted
+++ resolved
@@ -31,13 +31,7 @@
 GRUB_MOD_LICENSE ("GPLv3+");
 
 /* For frequencies.  */
-<<<<<<< HEAD
-#ifdef GRUB_MACHINE_MIPS_YEELOONG
-#include <grub/pci.h>
-=======
->>>>>>> b6296b3f
 #include <grub/machine/time.h>
-#endif
 
 #ifdef GRUB_MACHINE_MIPS_LOONGSON
 #include <grub/pci.h>
@@ -343,7 +337,6 @@
   linux_envp = extra;
   envp_off = (grub_uint8_t *) linux_envp - (grub_uint8_t *) playground;
   linux_envs = (char *) (linux_envp + 5);
-#ifdef GRUB_MACHINE_MIPS_YEELOONG
   grub_snprintf (linux_envs, sizeof ("memsize=XXXXXXXXXXXXXXXXXXXX"),
 		 "memsize=%lld",
 		 (unsigned long long) grub_mmap_get_lower () >> 20);
@@ -369,11 +362,6 @@
   linux_envs += ALIGN_UP (grub_strlen (linux_envs) + 1, 4);
 
   linux_envp[4] = 0;
-<<<<<<< HEAD
-#else
-  linux_envp[0] = 0;
-=======
->>>>>>> b6296b3f
 #endif
 
   grub_loader_set (grub_linux_boot, grub_linux_unload, 1);
