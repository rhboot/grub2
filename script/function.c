--- conflicted
+++ resolved
@@ -102,25 +102,4 @@
     grub_error (GRUB_ERR_UNKNOWN_COMMAND, "unknown command `%.20s'", functionname);
 
   return func;
-}
-
-int
-<<<<<<< HEAD
-grub_script_function_iterate (int (*iterate) (grub_script_function_t))
-{
-  grub_script_function_t func;
-
-  for (func = grub_script_function_list; func; func = func->next)
-    if (iterate (func))
-      return 1;
-
-  return 0;
-=======
-grub_script_function_call (grub_script_function_t func,
-			   int argc __attribute__((unused)),
-			   char **args __attribute__((unused)))
-{
-  /* XXX: Arguments are not supported yet.  */
-  return grub_script_execute (func->func);
->>>>>>> 441b7145
 }